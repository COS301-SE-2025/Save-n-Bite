--- conflicted
+++ resolved
@@ -6,13 +6,11 @@
   <meta name="theme-color" content="#10b981" />
   <meta name="description" content="Save n Bite - Reduce food waste and save money with discounted surplus food from local businesses" />
   <title>Save n Bite</title>
-<<<<<<< HEAD
-  <link rel="stylesheet" href="/src/index.css" /> <!-- if you have index.css --> 
-=======
+
   <link rel="stylesheet" href="/src/index.css" /> 
   <link rel="icon" type="image/png" href="/src/assets/images/SnB_leaf_icon.png" />
 
->>>>>>> b703adfb
+
 </head>
 <body>
   <div id="root"></div>
