--- conflicted
+++ resolved
@@ -232,11 +232,8 @@
   }
 
   return (
-<<<<<<< HEAD
-    <div className="bg-gray-50 dark:bg-gray-900 min-h-screen w-full transition-colors duration-300">
-=======
-    <div className="bg-gray-50 min-h-screen w-full">
->>>>>>> 8d05fc04
+<div className="bg-gray-50 dark:bg-gray-900 min-h-screen w-full transition-colors duration-300">
+
       <CustomerNavBar />
       <div className="max-w-6xl mx-auto p-4 md:p-6">
         <div className="mb-8">
@@ -299,33 +296,23 @@
                 />
               </div>
               <div className="p-4">
-<<<<<<< HEAD
-                <h3 className="font-semibold text-lg text-gray-800 dark:text-gray-100">
-                  {provider.name}
-                </h3>
-                <p className="text-gray-600 dark:text-gray-300 text-sm mt-1 line-clamp-2">
-                  {provider.description}
-=======
-                <h3 className="font-semibold text-lg text-gray-800">
-                  {provider.business_name}
-                </h3>
-                <p className="text-gray-600 text-sm mt-1 line-clamp-2">
-                  {provider.business_description || 'Local food provider committed to reducing waste'}
->>>>>>> 8d05fc04
-                </p>
+<h3 className="font-semibold text-lg text-gray-800 dark:text-gray-100">
+  {provider.business_name}
+</h3>
+<p className="text-gray-600 dark:text-gray-300 text-sm mt-1 line-clamp-2">
+  {provider.business_description || 'Local food provider committed to reducing waste'}
+</p>
+
                 <div className="flex items-center mt-2">
                   <div className="flex items-center text-amber-500">
                     <StarIcon size={16} className="fill-current" />
                     <span className="ml-1 text-sm">{formatRating(provider.rating)}</span>
                   </div>
-<<<<<<< HEAD
-                  <span className="mx-2 text-gray-300 dark:text-gray-700">•</span>
-=======
-                  <span className="mx-2 text-gray-300">•</span>
-                  <span className="text-sm text-gray-600">
-                    {getReviewCountText(provider.total_reviews)}
-                  </span>
->>>>>>> 8d05fc04
+<span className="mx-2 text-gray-300 dark:text-gray-700">•</span>
+<span className="text-sm text-gray-600 dark:text-gray-300">
+  {getReviewCountText(provider.total_reviews)}
+</span>
+
                 </div>
                 
                 {provider.business_address && (
@@ -338,13 +325,9 @@
                 <div className="flex flex-wrap gap-1 mt-3">
                   {provider.business_tags && provider.business_tags.slice(0, 3).map((tag) => (
                     <span
-<<<<<<< HEAD
-                      key={category}
-                      className="px-2 py-1 bg-gray-100 dark:bg-gray-700 text-gray-600 dark:text-gray-300 text-xs rounded-full"
-=======
-                      key={tag}
-                      className="px-2 py-1 bg-gray-100 text-gray-600 text-xs rounded-full"
->>>>>>> 8d05fc04
+key={tag}
+className="px-2 py-1 bg-gray-100 dark:bg-gray-700 text-gray-600 dark:text-gray-300 text-xs rounded-full"
+
                     >
                       {tag}
                     </span>
@@ -355,14 +338,10 @@
                     </span>
                   )}
                 </div>
-<<<<<<< HEAD
-                <div className="mt-3 text-sm text-gray-600 dark:text-gray-300">
-                  {provider.itemCount} items available
-=======
-                <div className="mt-3 text-sm text-gray-600">
-                  {provider.active_listings_count || 0} items available
->>>>>>> 8d05fc04
-                </div>
+<div className="mt-3 text-sm text-gray-600 dark:text-gray-300">
+  {provider.active_listings_count || 0} items available
+</div>
+
               </div>
             </Link>
           ))}
