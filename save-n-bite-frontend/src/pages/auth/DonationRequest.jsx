import React, { useEffect, useState } from 'react';
import { useParams, useNavigate } from 'react-router-dom';
import { ArrowLeft, Clock, MapPin, Truck, Store } from 'lucide-react';
import foodListingsAPI from '../../services/foodListingsAPI';
import CustomerNavBar from '../../components/auth/CustomerNavBar';
import { useAuth } from '../../context/AuthContext';
import donationsAPI from '../../services/DonationsAPI';

const DonationRequestPage = () => {
  const { id } = useParams();
  const navigate = useNavigate();
  const [listing, setListing] = useState(null);
  const [loading, setLoading] = useState(true);
  const [error, setError] = useState(null);
  const [quantity, setQuantity] = useState(1);
  const [pickupMethod, setPickupMethod] = useState('pickup');
  const [specialInstructions, setSpecialInstructions] = useState('');
  const [motivationMessage, setMotivationMessage] = useState('');
  const [submitting, setSubmitting] = useState(false);

  useEffect(() => {
    const fetchListing = async () => {
      setLoading(true);
      setError(null);

      try {
        const response = await foodListingsAPI.getFoodListingDetails(id);
        console.log("Full API Response:", response);
        console.log("Response Data:", response.data);
        
        if (response.success && response.data && response.data.listing) {
          // Use the listing data directly from the response
          const listingData = response.data.listing;
          console.log("Direct listing data:", listingData);
          
          setListing(listingData);
        } else {
          setError(response.error || 'Failed to load listing - no data received');
        }
      } catch (err) {
        console.error('Fetch error:', err);
        setError('An error occurred while fetching the listing');
      } finally {
        setLoading(false);
      }
    };

    if (id) {
      fetchListing();
    } else {
      setError('No listing ID provided');
      setLoading(false);
    }
  }, [id]);

  const handleSubmit = async (e) => {
    e.preventDefault();
    setSubmitting(true);
    
    try {
      const donationRequest = {
        listingId: id,
        quantity,
        specialInstructions,
        motivationMessage,
        // verificationDocuments: [] // Add if needed
      };

      console.log('Submitting donation request:', donationRequest);
      const response = await donationsAPI.requestDonation(donationRequest);
      
      if (response.success) {
        navigate(`/donation-confirmation/${id}`, {
          state: {
            listing,
            donationRequest: {
              ...donationRequest,
              interaction_id: response.data.interaction_id,
              requested_quantity: response.data.requested_quantity,
              available_quantity: response.data.available_quantity
            },
          },
        });
      } else {
        setError(response.error || 'Failed to submit donation request');
        setSubmitting(false);
      }
    } catch (err) {
      console.error('Donation request error:', err);
      setError('Failed to submit donation request. Please try again.');
      setSubmitting(false);
    }
  };

  if (loading) {
    return (
      <div className="min-h-screen bg-gray-50 dark:bg-gray-900 p-4 flex items-center justify-center transition-colors duration-300">
        <div className="text-center">
          <div className="animate-spin rounded-full h-12 w-12 border-b-2 border-emerald-600 mx-auto mb-4"></div>
          <p className="text-gray-600 dark:text-gray-300">Loading donation details...</p>
        </div>
      </div>
    );
  }

  if (error) {
    return (
      <div className="min-h-screen bg-gray-50 dark:bg-gray-900 p-4 transition-colors duration-300">
        <div className="max-w-3xl mx-auto bg-white dark:bg-gray-800 rounded-lg shadow-md p-6">
          <div className="text-red-600 dark:text-red-400 mb-4">
            <p className="font-medium">Error</p>
            <p>{error}</p>
          </div>
<<<<<<< HEAD
=======
          
>>>>>>> 8d05fc04
          <button
            onClick={() => navigate('/food-listing')}
            className="flex items-center text-emerald-600 hover:text-emerald-800 dark:text-emerald-400 dark:hover:text-emerald-300 mt-4"
          >
            <ArrowLeft size={16} className="mr-1" />
            Back to Listings
          </button>
        </div>
      </div>
    );
  }

  if (!listing) {
    return (
      <div className="min-h-screen bg-gray-50 dark:bg-gray-900 p-4 transition-colors duration-300">
        <div className="max-w-3xl mx-auto bg-white dark:bg-gray-800 rounded-lg shadow-md p-6">
          <div className="text-orange-600 dark:text-orange-400 mb-4">
            <p className="font-medium">No Data Available</p>
            <p>The listing data could not be loaded or is incomplete.</p>
          </div>
          <button
            onClick={() => navigate('/food-listing')}
            className="flex items-center text-emerald-600 hover:text-emerald-800 dark:text-emerald-400 dark:hover:text-emerald-300 mt-4"
          >
            <ArrowLeft size={16} className="mr-1" />
            Back to Listings
          </button>
        </div>
      </div>
    );
  }

  return (
    <div className="min-h-screen bg-gray-50 dark:bg-gray-900 p-4 transition-colors duration-300">
      <CustomerNavBar/>
      <div className="max-w-3xl mx-auto">
        <button
          onClick={() => navigate(-1)}
          className="flex items-center text-emerald-600 hover:text-emerald-800 dark:text-emerald-400 dark:hover:text-emerald-300 mb-4"
        >
          <ArrowLeft size={16} className="mr-1" />
          Back to Listings
        </button>
        <div className="bg-white dark:bg-gray-800 rounded-lg shadow-md overflow-hidden transition-colors duration-300">
          <div className="relative h-64">
            {(listing.imageUrl || (listing.images && listing.images[0])) ? (
              <img
                src={listing.imageUrl || listing.images[0]}
                alt={listing.name}
                className="w-full h-full object-cover"
              />
            ) : (
              <div className="w-full h-full bg-gray-200 flex items-center justify-center">
                <div className="text-center text-gray-500">
                  <Store size={48} className="mx-auto mb-2 opacity-50" />
                  <p className="text-sm">No image available</p>
                </div>
              </div>
            )}
            <div className="absolute top-0 right-0 m-3">
<<<<<<< HEAD
              <span className="bg-emerald-100 dark:bg-emerald-900 text-emerald-800 dark:text-emerald-200 text-xs font-medium px-2.5 py-1 rounded-full border border-emerald-200 dark:border-emerald-800">
                {listing.type}
=======
              <span className="bg-emerald-100 text-emerald-800 text-xs font-medium px-2.5 py-1 rounded-full border border-emerald-200">
                {listing.food_type || 'Food Item'}
>>>>>>> 8d05fc04
              </span>
            </div>
          </div>
          <div className="p-6">
<<<<<<< HEAD
            <h1 className="text-2xl font-bold text-gray-800 dark:text-gray-100 mb-2">
              {listing.title}
=======
            <h1 className="text-2xl font-bold text-gray-800 mb-2">
              {listing.name}
>>>>>>> 8d05fc04
            </h1>
            <div className="flex items-center text-gray-600 dark:text-gray-300 mb-4">
              <MapPin size={16} className="mr-1" />
              <span>{listing.provider?.business_name || 'Unknown Provider'}</span>
            </div>
            <div className="flex items-center text-gray-600 dark:text-gray-300 mb-4">
              <Clock size={16} className="mr-1" />
              <span>Available until: {listing.expiry_date}</span>
            </div>
<<<<<<< HEAD
            {listing.description && listing.description !== 'No description available' && (
=======
            
            {listing.pickup_window && (
              <div className="flex items-center text-gray-600 mb-4">
                <Clock size={16} className="mr-1" />
                <span>Pickup window: {listing.pickup_window}</span>
              </div>
            )}
            
            {listing.description && (
>>>>>>> 8d05fc04
              <div className="mb-6">
                <p className="text-gray-700 dark:text-gray-300">{listing.description}</p>
              </div>
            )}
<<<<<<< HEAD
            {listing.quantityAvailable > 0 && (
              <div className="text-sm text-gray-600 dark:text-gray-300 mb-4">
                Available quantity: {listing.quantityAvailable}
=======
            
            {/* Show pricing info if available */}
            {(listing.original_price > 0 || listing.discounted_price > 0) && (
              <div className="flex items-center gap-4 mb-4">
                {listing.original_price > 0 && (
                  <span className="text-lg text-gray-500 line-through">
                    R{listing.original_price}
                  </span>
                )}
                {listing.discounted_price > 0 && (
                  <span className="text-xl font-semibold text-emerald-600">
                    R{listing.discounted_price}
                  </span>
                )}
                {listing.discount_percentage > 0 && (
                  <span className="bg-red-100 text-red-800 text-sm px-2 py-1 rounded">
                    {listing.discount_percentage}% off
                  </span>
                )}
              </div>
            )}
            
            {/* Show available quantity */}
            {listing.quantity_available > 0 && (
              <div className="text-sm text-gray-600 mb-4">
                Available quantity: {listing.quantity_available}
              </div>
            )}
            
            {/* Show dietary info if available */}
            {listing.dietary_info && listing.dietary_info.length > 0 && (
              <div className="mb-4">
                <p className="text-sm font-medium text-gray-700 mb-2">Dietary Information:</p>
                <div className="flex flex-wrap gap-2">
                  {listing.dietary_info.map((info, index) => (
                    <span key={index} className="bg-blue-100 text-blue-800 text-xs px-2 py-1 rounded">
                      {info}
                    </span>
                  ))}
                </div>
              </div>
            )}
            
            {/* Show allergens if available */}
            {listing.allergens && listing.allergens.length > 0 && (
              <div className="mb-4">
                <p className="text-sm font-medium text-gray-700 mb-2">Allergens:</p>
                <div className="flex flex-wrap gap-2">
                  {listing.allergens.map((allergen, index) => (
                    <span key={index} className="bg-red-100 text-red-800 text-xs px-2 py-1 rounded">
                      {allergen}
                    </span>
                  ))}
                </div>
>>>>>>> 8d05fc04
              </div>
            )}
            <div className="border-t border-gray-100 dark:border-gray-700 pt-6">
              <h2 className="text-xl font-semibold mb-4 text-gray-800 dark:text-gray-100">Request Donation</h2>
              <form onSubmit={handleSubmit} className="space-y-6">
                <div>
                  <label className="block text-sm font-medium text-gray-700 dark:text-gray-200 mb-1">
                    Quantity
                  </label>
                  <div className="flex items-center">
                    <button
                      type="button"
                      onClick={() => setQuantity(Math.max(1, quantity - 1))}
                      className="px-3 py-2 bg-gray-100 dark:bg-gray-700 rounded-l-md border border-gray-300 dark:border-gray-700 hover:bg-gray-200 dark:hover:bg-gray-600"
                    >
                      -
                    </button>
                    <input
                      type="number"
                      min="1"
                      max={listing.quantity_available || 999}
                      value={quantity}
                      onChange={(e) =>
                        setQuantity(Math.max(1, parseInt(e.target.value) || 1))
                      }
                      className="w-16 text-center border-t border-b border-gray-300 dark:border-gray-700 py-2 focus:outline-none focus:ring-2 focus:ring-emerald-500 bg-white dark:bg-gray-800 text-gray-800 dark:text-gray-100"
                    />
                    <button
                      type="button"
<<<<<<< HEAD
                      onClick={() => setQuantity(Math.min(listing.quantityAvailable || 999, quantity + 1))}
                      className="px-3 py-2 bg-gray-100 dark:bg-gray-700 rounded-r-md border border-gray-300 dark:border-gray-700 hover:bg-gray-200 dark:hover:bg-gray-600"
=======
                      onClick={() => setQuantity(Math.min(listing.quantity_available || 999, quantity + 1))}
                      className="px-3 py-2 bg-gray-100 rounded-r-md border border-gray-300 hover:bg-gray-200"
>>>>>>> 8d05fc04
                    >
                      +
                    </button>
                  </div>
                </div>
                <div>
                  <label className="block text-sm font-medium text-gray-700 dark:text-gray-200 mb-2">
                    Collection Method
                  </label>
                  <div className="grid grid-cols-2 gap-4">
                    <button
                      type="button"
                      onClick={() => setPickupMethod('pickup')}
                      className={`flex items-center justify-center p-4 border rounded-md transition-colors ${
                        pickupMethod === 'pickup' 
                          ? 'bg-emerald-50 dark:bg-emerald-900 border-emerald-500 dark:border-emerald-700 text-emerald-700 dark:text-emerald-200' 
                          : 'border-gray-300 dark:border-gray-700 text-gray-600 dark:text-gray-300 hover:bg-gray-50 dark:hover:bg-gray-700'
                      }`}
                    >
                      <Store size={20} className="mr-2" />
                      Pickup
                    </button>
                  </div>
                </div>
                <div>
<<<<<<< HEAD
                  <label className="block text-sm font-medium text-gray-700 dark:text-gray-200 mb-1">
                    Message (Optional)
                  </label>
                  <textarea
                    value={message}
                    onChange={(e) => setMessage(e.target.value)}
                    placeholder="E.g., We serve 200 kids on Thursdays"
                    className="w-full p-3 border border-gray-300 dark:border-gray-700 rounded-md focus:outline-none focus:ring-2 focus:ring-emerald-500 focus:border-emerald-500 bg-white dark:bg-gray-800 text-gray-800 dark:text-gray-100"
=======
                  <label className="block text-sm font-medium text-gray-700 mb-1">
                    Special Instructions (Optional)
                  </label>
                  <textarea
                    value={specialInstructions}
                    onChange={(e) => setSpecialInstructions(e.target.value)}
                    placeholder="e.g., Please provide packaging, call when arriving"
                    className="w-full p-3 border border-gray-300 rounded-md focus:outline-none focus:ring-2 focus:ring-emerald-500 focus:border-emerald-500"
                    rows={2}
                  />
                </div>
                
                <div>
                  <label className="block text-sm font-medium text-gray-700 mb-1">
                    Motivation Message (Optional)
                  </label>
                  <textarea
                    value={motivationMessage}
                    onChange={(e) => setMotivationMessage(e.target.value)}
                    placeholder="e.g., We serve 200 kids on Thursdays, helping homeless families"
                    className="w-full p-3 border border-gray-300 rounded-md focus:outline-none focus:ring-2 focus:ring-emerald-500 focus:border-emerald-500"
>>>>>>> 8d05fc04
                    rows={3}
                  />
                </div>
                <div className="flex justify-end">
                  <button
                    type="submit"
                    disabled={submitting}
                    className={`px-6 py-2 bg-emerald-600 text-white font-medium rounded-md hover:bg-emerald-700 dark:bg-emerald-700 dark:hover:bg-emerald-800 transition-colors ${
                      submitting ? 'opacity-70 cursor-not-allowed' : ''
                    }`}
                  >
                    {submitting ? 'Submitting...' : 'Submit Request'}
                  </button>
                </div>
              </form>
            </div>
          </div>
        </div>
      </div>
    </div>
  );
};

export default DonationRequestPage;<|MERGE_RESOLUTION|>--- conflicted
+++ resolved
@@ -111,10 +111,7 @@
             <p className="font-medium">Error</p>
             <p>{error}</p>
           </div>
-<<<<<<< HEAD
-=======
-          
->>>>>>> 8d05fc04
+
           <button
             onClick={() => navigate('/food-listing')}
             className="flex items-center text-emerald-600 hover:text-emerald-800 dark:text-emerald-400 dark:hover:text-emerald-300 mt-4"
@@ -175,24 +172,18 @@
               </div>
             )}
             <div className="absolute top-0 right-0 m-3">
-<<<<<<< HEAD
-              <span className="bg-emerald-100 dark:bg-emerald-900 text-emerald-800 dark:text-emerald-200 text-xs font-medium px-2.5 py-1 rounded-full border border-emerald-200 dark:border-emerald-800">
-                {listing.type}
-=======
-              <span className="bg-emerald-100 text-emerald-800 text-xs font-medium px-2.5 py-1 rounded-full border border-emerald-200">
-                {listing.food_type || 'Food Item'}
->>>>>>> 8d05fc04
+<span className="bg-emerald-100 dark:bg-emerald-900 text-emerald-800 dark:text-emerald-200 text-xs font-medium px-2.5 py-1 rounded-full border border-emerald-200 dark:border-emerald-800">
+  {listing.food_type || 'Food Item'}
+</span>
+
               </span>
             </div>
           </div>
           <div className="p-6">
-<<<<<<< HEAD
-            <h1 className="text-2xl font-bold text-gray-800 dark:text-gray-100 mb-2">
-              {listing.title}
-=======
-            <h1 className="text-2xl font-bold text-gray-800 mb-2">
-              {listing.name}
->>>>>>> 8d05fc04
+<h1 className="text-2xl font-bold text-gray-800 dark:text-gray-100 mb-2">
+  {listing.name}
+</h1>
+
             </h1>
             <div className="flex items-center text-gray-600 dark:text-gray-300 mb-4">
               <MapPin size={16} className="mr-1" />
@@ -202,9 +193,7 @@
               <Clock size={16} className="mr-1" />
               <span>Available until: {listing.expiry_date}</span>
             </div>
-<<<<<<< HEAD
-            {listing.description && listing.description !== 'No description available' && (
-=======
+
             
             {listing.pickup_window && (
               <div className="flex items-center text-gray-600 mb-4">
@@ -214,44 +203,38 @@
             )}
             
             {listing.description && (
->>>>>>> 8d05fc04
+
               <div className="mb-6">
                 <p className="text-gray-700 dark:text-gray-300">{listing.description}</p>
               </div>
             )}
-<<<<<<< HEAD
-            {listing.quantityAvailable > 0 && (
-              <div className="text-sm text-gray-600 dark:text-gray-300 mb-4">
-                Available quantity: {listing.quantityAvailable}
-=======
-            
-            {/* Show pricing info if available */}
-            {(listing.original_price > 0 || listing.discounted_price > 0) && (
-              <div className="flex items-center gap-4 mb-4">
-                {listing.original_price > 0 && (
-                  <span className="text-lg text-gray-500 line-through">
-                    R{listing.original_price}
-                  </span>
-                )}
-                {listing.discounted_price > 0 && (
-                  <span className="text-xl font-semibold text-emerald-600">
-                    R{listing.discounted_price}
-                  </span>
-                )}
-                {listing.discount_percentage > 0 && (
-                  <span className="bg-red-100 text-red-800 text-sm px-2 py-1 rounded">
-                    {listing.discount_percentage}% off
-                  </span>
-                )}
-              </div>
-            )}
-            
-            {/* Show available quantity */}
-            {listing.quantity_available > 0 && (
-              <div className="text-sm text-gray-600 mb-4">
-                Available quantity: {listing.quantity_available}
-              </div>
-            )}
+{/* Show pricing info if available */}
+{(listing.original_price > 0 || listing.discounted_price > 0) && (
+  <div className="flex items-center gap-4 mb-4">
+    {listing.original_price > 0 && (
+      <span className="text-lg text-gray-500 dark:text-gray-400 line-through">
+        R{listing.original_price}
+      </span>
+    )}
+    {listing.discounted_price > 0 && (
+      <span className="text-xl font-semibold text-emerald-600 dark:text-emerald-400">
+        R{listing.discounted_price}
+      </span>
+    )}
+    {listing.discount_percentage > 0 && (
+      <span className="bg-red-100 dark:bg-red-900 text-red-800 dark:text-red-200 text-sm px-2 py-1 rounded">
+        {listing.discount_percentage}% off
+      </span>
+    )}
+  </div>
+)}
+
+{/* Show available quantity */}
+{listing.quantity_available > 0 && (
+  <div className="text-sm text-gray-600 dark:text-gray-300 mb-4">
+    Available quantity: {listing.quantity_available}
+  </div>
+)}
             
             {/* Show dietary info if available */}
             {listing.dietary_info && listing.dietary_info.length > 0 && (
@@ -278,7 +261,7 @@
                     </span>
                   ))}
                 </div>
->>>>>>> 8d05fc04
+
               </div>
             )}
             <div className="border-t border-gray-100 dark:border-gray-700 pt-6">
@@ -308,13 +291,9 @@
                     />
                     <button
                       type="button"
-<<<<<<< HEAD
-                      onClick={() => setQuantity(Math.min(listing.quantityAvailable || 999, quantity + 1))}
-                      className="px-3 py-2 bg-gray-100 dark:bg-gray-700 rounded-r-md border border-gray-300 dark:border-gray-700 hover:bg-gray-200 dark:hover:bg-gray-600"
-=======
-                      onClick={() => setQuantity(Math.min(listing.quantity_available || 999, quantity + 1))}
-                      className="px-3 py-2 bg-gray-100 rounded-r-md border border-gray-300 hover:bg-gray-200"
->>>>>>> 8d05fc04
+onClick={() => setQuantity(Math.min(listing.quantity_available || 999, quantity + 1))}
+className="px-3 py-2 bg-gray-100 dark:bg-gray-700 rounded-r-md border border-gray-300 dark:border-gray-700 hover:bg-gray-200 dark:hover:bg-gray-600"
+
                     >
                       +
                     </button>
@@ -340,38 +319,26 @@
                   </div>
                 </div>
                 <div>
-<<<<<<< HEAD
-                  <label className="block text-sm font-medium text-gray-700 dark:text-gray-200 mb-1">
-                    Message (Optional)
-                  </label>
-                  <textarea
-                    value={message}
-                    onChange={(e) => setMessage(e.target.value)}
-                    placeholder="E.g., We serve 200 kids on Thursdays"
-                    className="w-full p-3 border border-gray-300 dark:border-gray-700 rounded-md focus:outline-none focus:ring-2 focus:ring-emerald-500 focus:border-emerald-500 bg-white dark:bg-gray-800 text-gray-800 dark:text-gray-100"
-=======
-                  <label className="block text-sm font-medium text-gray-700 mb-1">
-                    Special Instructions (Optional)
-                  </label>
-                  <textarea
-                    value={specialInstructions}
-                    onChange={(e) => setSpecialInstructions(e.target.value)}
-                    placeholder="e.g., Please provide packaging, call when arriving"
-                    className="w-full p-3 border border-gray-300 rounded-md focus:outline-none focus:ring-2 focus:ring-emerald-500 focus:border-emerald-500"
-                    rows={2}
-                  />
-                </div>
-                
-                <div>
-                  <label className="block text-sm font-medium text-gray-700 mb-1">
-                    Motivation Message (Optional)
-                  </label>
-                  <textarea
-                    value={motivationMessage}
-                    onChange={(e) => setMotivationMessage(e.target.value)}
-                    placeholder="e.g., We serve 200 kids on Thursdays, helping homeless families"
-                    className="w-full p-3 border border-gray-300 rounded-md focus:outline-none focus:ring-2 focus:ring-emerald-500 focus:border-emerald-500"
->>>>>>> 8d05fc04
+<label className="block text-sm font-medium text-gray-700 dark:text-gray-200 mb-1">
+  Special Instructions (Optional)
+</label>
+<textarea
+  value={specialInstructions}
+  onChange={(e) => setSpecialInstructions(e.target.value)}
+  placeholder="e.g., Please provide packaging, call when arriving"
+  className="w-full p-3 border border-gray-300 dark:border-gray-700 rounded-md focus:outline-none focus:ring-2 focus:ring-emerald-500 focus:border-emerald-500 bg-white dark:bg-gray-800 text-gray-800 dark:text-gray-100"
+  rows={2}
+/>
+
+<div>
+  <label className="block text-sm font-medium text-gray-700 dark:text-gray-200 mb-1">
+    Motivation Message (Optional)
+  </label>
+  <textarea
+    value={motivationMessage}
+    onChange={(e) => setMotivationMessage(e.target.value)}
+    placeholder="e.g., We serve 200 kids on Thursdays, helping homeless families"
+    className="w-full p-3 border border-gray-300 dark:border-gray-700 rounded-md focus:outline-none focus:ring-2 focus:ring-emerald-500 focus:border-emerald-500 bg-white dark:bg-gray-800 text-gray-800 dark:text-gray-100"
                     rows={3}
                   />
                 </div>
