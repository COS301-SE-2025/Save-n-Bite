--- conflicted
+++ resolved
@@ -138,24 +138,17 @@
   };
 
   return (
-<<<<<<< HEAD
-    <div className="min-h-screen flex items-center justify-center px-4 py-12 bg-gray-50 dark:bg-gray-900 transition-colors duration-300">
-=======
-    <div className="min-h-[80vh] flex items-center justify-center px-2 sm:px-4 py-8 sm:py-12">
->>>>>>> 8d05fc04
+<div className="min-h-[80vh] flex items-center justify-center px-2 sm:px-4 py-8 sm:py-12 bg-gray-50 dark:bg-gray-900 transition-colors duration-300">
+
       {/* Notification Popup (top right) */}
       {showPopup && unreadCountSnapshot > 0 && (
         <div className="fixed top-4 sm:top-5 right-4 sm:right-5 bg-emerald-500 text-white px-3 sm:px-4 py-2 rounded shadow-lg z-50 animate-fade-in-out text-sm">
           You have {unreadCountSnapshot} unread notification{unreadCountSnapshot > 1 ? 's' : ''}!
         </div>
       )}
-<<<<<<< HEAD
-      <div className="max-w-6xl w-full bg-white dark:bg-gray-800 rounded-lg shadow-sm overflow-hidden transition-colors duration-300">
-        <div className="md:flex">
-=======
-      <div className="max-w-6xl w-full bg-white rounded-lg shadow-sm overflow-hidden">
-        <div className="flex flex-col lg:flex-row">
->>>>>>> 8d05fc04
+<div className="max-w-6xl w-full bg-white dark:bg-gray-800 rounded-lg shadow-sm overflow-hidden transition-colors duration-300">
+  <div className="flex flex-col lg:flex-row">
+
           {/* Left Side - Branding */}
           <div 
             className="lg:w-1/2 text-white p-6 sm:p-8 lg:p-12 flex flex-col justify-between relative"
@@ -169,12 +162,9 @@
                 <img 
                   src={logo} 
                   alt="Save n Bite Logo" 
-<<<<<<< HEAD
-                  className="w-100 h-100 object-contain"
-                  style={{ filter: 'drop-shadow(0 0 2px #0003)' }}
-=======
-                  className="w-16 h-16 sm:w-20 sm:h-20 lg:w-24 lg:h-24 object-contain"
->>>>>>> 8d05fc04
+className="w-16 h-16 sm:w-20 sm:h-20 lg:w-24 lg:h-24 object-contain"
+style={{ filter: 'drop-shadow(0 0 2px #0003)' }}
+
                 />
               </div>
               
@@ -204,25 +194,15 @@
           </div>
 
           {/* Right Side - Login Form */}
-<<<<<<< HEAD
-          <div className="md:w-1/2 p-8 md:p-12 bg-white dark:bg-gray-800 transition-colors duration-300">
-            <div className="max-w-md mx-auto">
-              {/* Page Title */}
-              <div className="mb-8 text-center">
-                <h2 className="text-2xl font-bold text-gray-900 dark:text-gray-100 mb-2">
-                  Sign In
-                </h2>
-                <p className="text-gray-600 dark:text-gray-300">
-=======
-          <div className="lg:w-1/2 p-4 sm:p-6 lg:p-8 xl:p-12">
-            <div className="max-w-md mx-auto">
-              {/* Page Title */}
-              <div className="mb-6 sm:mb-8 text-center">
-                <h2 className="text-xl sm:text-2xl font-bold text-gray-900 mb-2">
-                  Sign In
-                </h2>
-                <p className="text-sm sm:text-base text-gray-600">
->>>>>>> 8d05fc04
+<div className="lg:w-1/2 p-4 sm:p-6 lg:p-8 xl:p-12 bg-white dark:bg-gray-800 transition-colors duration-300">
+  <div className="max-w-md mx-auto">
+    {/* Page Title */}
+    <div className="mb-6 sm:mb-8 text-center">
+      <h2 className="text-xl sm:text-2xl font-bold text-gray-900 dark:text-gray-100 mb-2">
+        Sign In
+      </h2>
+      <p className="text-sm sm:text-base text-gray-600 dark:text-gray-300">
+
                   Enter your credentials to access your account
                 </p>
               </div>
