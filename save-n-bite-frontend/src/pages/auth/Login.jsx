import React, { useState } from 'react';
import { authAPI } from '../../services/authAPI';
import { useNavigate, Link } from 'react-router-dom';
import LoginForm from '../../components/auth/LoginForm';
import logo from '../../assets/images/SnB_leaf_icon.png';

const Login = () => {
  const [message, setMessage] = useState('');
  const [messageType, setMessageType] = useState(''); // 'success' or 'error'
  const navigate = useNavigate();

  const handleLoginSuccess = (response) => {
    // Display welcome message with environmental fact
    setMessage(response.welcomeMessage || 'Welcome back! Great to see you again!');
    setMessageType('success');
    
    // Store authentication data if needed
    if (response.token) {
      localStorage.setItem('authToken', response.token);
    }
    if (response.user) {
      localStorage.setItem('userData', JSON.stringify(response.user));
    }
    
    setTimeout(() => {
      // Navigate based on user type
      const user = response.user || response.data?.user;
<<<<<<< HEAD
      if (user?.user_type === 'provider') {
        navigate('/create-listing');
=======
      if (user?.userType === 'PROVIDER') {
        navigate('/provider-dashboard');
      } else if (user?.userType === 'NGO') {
        navigate('/food-listing');
>>>>>>> 16624030
      } else {
        navigate('/food-listing');
      }
    }, 3000);
  };

  const handleLoginError = (errorMessage) => {
    setMessage(errorMessage);
    setMessageType('error');
    
    setTimeout(() => {
      setMessage('');
      setMessageType('');
    }, 5000);
  };

  return (
    <div className="min-h-[80vh] flex items-center justify-center px-4 py-12">
      <div className="max-w-6xl w-full bg-white rounded-lg shadow-sm overflow-hidden">
        <div className="md:flex">
          {/* Left Side - Branding */}
          <div 
            className="md:w-1/2 text-white p-8 md:p-12 flex flex-col justify-between relative"
            style={{
              background: 'linear-gradient(135deg, #62BD38 0%, #1E64D5 100%)'
            }}
          >
            <div className="flex flex-col items-center text-center">
              {/* Logo */}
              <div className="mb-8">
                <img 
                  src={logo} 
                  alt="Save n Bite Logo" 
                  className="w-100 h-100 object-contain"
                />
              </div>
              
              {/* Welcome Text */}
              <h1 
                className="text-white mb-4"
                style={{ 
                  fontFamily: 'Inter, sans-serif',
                  fontWeight: 'bold',
                  fontSize: '40.8px',
                  lineHeight: '1.2'
                }}
              >
                Welcome Back To<br />
                Save n Bite
              </h1>
              
              {/* Subtitle */}
              <p className="text-white text-lg opacity-90 max-w-sm">
                Login to continue your journey with us.
              </p>
            </div>
            
            {/* Copyright */}
            <div className="text-white text-sm opacity-75 text-center">
              © 2025 Save n Bite. All rights reserved.
            </div>
          </div>

          {/* Right Side - Login Form */}
          <div className="md:w-1/2 p-8 md:p-12">
            <div className="max-w-md mx-auto">
              {/* Page Title */}
              <div className="mb-8 text-center">
                <h2 className="text-2xl font-bold text-gray-900 mb-2">
                  Sign In
                </h2>
                <p className="text-gray-600">
                  Enter your credentials to access your account
                </p>
              </div>

              {/* Message Display */}
              {message && (
                <div className={`mb-6 p-3 rounded-md ${
                  messageType === 'success' 
                    ? 'bg-emerald-100 text-emerald-700' 
                    : 'bg-red-100 text-red-700'
                }`}>
                  {message}
                </div>
              )}

              {/* Login Form */}
              <LoginForm
                onSuccess={handleLoginSuccess}
                onError={handleLoginError}
              />

              {/* Forgot Password Link */}
              <div className="mt-4 text-center">
                <Link 
                  to="/forgot-password" 
                  className="text-sm text-emerald-600 hover:text-emerald-700"
                >
                  Forgot your password?
                </Link>
              </div>

              {/* Register Link */}
              <div className="mt-6 text-center text-gray-600">
                Don't have an account?{' '}
                <Link to="/register" className="text-emerald-600 hover:text-emerald-700">
                  Sign up
                </Link>
              </div>
            </div>
          </div>
        </div>
      </div>
    </div>
  );
};

export default Login;<|MERGE_RESOLUTION|>--- conflicted
+++ resolved
@@ -25,15 +25,10 @@
     setTimeout(() => {
       // Navigate based on user type
       const user = response.user || response.data?.user;
-<<<<<<< HEAD
-      if (user?.user_type === 'provider') {
-        navigate('/create-listing');
-=======
       if (user?.userType === 'PROVIDER') {
         navigate('/provider-dashboard');
       } else if (user?.userType === 'NGO') {
         navigate('/food-listing');
->>>>>>> 16624030
       } else {
         navigate('/food-listing');
       }
