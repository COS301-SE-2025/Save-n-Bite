<<<<<<< HEAD
=======


>>>>>>> 512989ad
import React, { useState, useEffect } from 'react';
import { useParams, Link, useNavigate } from 'react-router-dom';
import { 
  ShoppingCartIcon, 
  Heart, 
  ArrowLeft,
  MapPin, 
  Clock, 
  Star,
  ChevronDown,
  ChevronUp,
  User,
  MessageCircle
} from 'lucide-react';
import { motion, AnimatePresence } from 'framer-motion';
import FoodItemHeader from '../../components/auth/FoodItemHeader';
import FoodItemDetails from '../../components/auth/FoodItemDetails';
import PriceDisplay from '../../components/auth/PriceDisplay';
import StoreLocation from '../../components/auth/StoreLocation';
import CustomerNavBar from '../../components/auth/CustomerNavBar';
import foodAPI from '../../services/FoodAPI';
import BusinessAPI from '../../services/BusinessAPI';
import FoodProvidersAPI from '../../services/FoodProvidersAPI'; // Add this import
import reviewsAPI from '../../services/reviewsAPI';

const FoodItem = () => {
  const { id } = useParams();
  const navigate = useNavigate();
  const [buttonStatus, setButtonStatus] = useState("idle");
  const [item, setItem] = useState(null);
  const [loading, setLoading] = useState(true);
  const [error, setError] = useState(null);
  const [quantity, setQuantity] = useState(1);
  const [isFollowing, setIsFollowing] = useState(false);
  const [followLoading, setFollowLoading] = useState(false);
  const [businessProfile, setBusinessProfile] = useState(null);
  const [activeTab, setActiveTab] = useState('details');
  const [expandedSection, setExpandedSection] = useState(null);
  
  // Reviews state
  const [reviews, setReviews] = useState([]);
  const [reviewsLoading, setReviewsLoading] = useState(false);
  const [reviewsData, setReviewsData] = useState(null);
  const [reviewsError, setReviewsError] = useState(null);

  useEffect(() => {
    fetchItemDetails();
  }, [id]);

  useEffect(() => {
    console.log('=== USEEFFECT DEBUG ===');
    console.log('item:', item);
    console.log('item?.provider (full object):', JSON.stringify(item?.provider, null, 2));
    console.log('item?.provider?.id:', item?.provider?.id);
    console.log('item?.provider?.user_id:', item?.provider?.user_id);
    console.log('item?.provider?.provider_id:', item?.provider?.provider_id);
    console.log('item?.provider?.businessName:', item?.provider?.businessName);
    
    if (item?.provider) {
      console.log('Provider exists, calling fetchBusinessProfile and fetchProviderReviews');
      fetchBusinessProfile();
      fetchProviderReviews();
    } else {
      console.log('NOT calling review functions - provider missing');
    }
    console.log('=== END USEEFFECT DEBUG ===');
  }, [item]);

  const fetchItemDetails = async () => {
    try {
      const response = await foodAPI.getFoodListingDetails(id);
      if (response.success) {
        const itemData = response.data;
        
        // TEMPORARY FIX: If provider doesn't have user_id, try to fetch it
        if (itemData.provider && !itemData.provider.user_id && !itemData.provider.provider_id) {
          console.log('Provider missing IDs, attempting to fetch from provider API');
          
          // Try to get the provider details using business name
          try {
            const allProvidersResponse = await FoodProvidersAPI.getAllProviders();
            if (allProvidersResponse.success && allProvidersResponse.data?.providers) {
              const matchingProvider = allProvidersResponse.data.providers.find(
                p => p.business_name === itemData.provider.businessName
              );
              
              if (matchingProvider) {
                console.log('Found matching provider:', matchingProvider);
                // Add the missing IDs to the provider object
                itemData.provider.user_id = matchingProvider.user_id || matchingProvider.id;
                itemData.provider.provider_id = matchingProvider.id;
                console.log('Updated provider with IDs:', itemData.provider);
              }
            }
          } catch (err) {
            console.error('Failed to fetch provider details:', err);
          }
        }
        
        setItem(itemData);
      } else {
        setError(response.error);
      }
    } catch (err) {
      setError('Failed to load food item details');
    } finally {
      setLoading(false);
    }
  };

  const fetchBusinessProfile = async () => {
    try {
      const providerId = item.provider.user_id || item.provider.provider_id || item.provider.id;
      console.log('Fetching business profile for ID:', providerId);
      
      const response = await BusinessAPI.getBusinessProfile(providerId);
      if (response.success) {
        setBusinessProfile(response.data);
        setIsFollowing(response.data.is_following);
      } else {
        console.error('Business profile fetch failed:', response.error);
      }
    } catch (err) {
      console.error('Failed to fetch business profile:', err);
    }
  };

  // Transform API review data to match the expected format (same as SpecificFoodProvider)
  const transformReviewData = (apiReview) => {
    // Generate a placeholder image based on reviewer name
    const getPlaceholderImage = (name) => {
      const avatarUrls = [
        'https://images.unsplash.com/photo-1494790108377-be9c29b29330?ixlib=rb-4.0.3&auto=format&fit=crop&w=150&q=80',
        'https://images.unsplash.com/photo-1507003211169-0a1dd7228f2d?ixlib=rb-4.0.3&auto=format&fit=crop&w=150&q=80',
        'https://images.unsplash.com/photo-1438761681033-6461ffad8d80?ixlib=rb-4.0.3&auto=format&fit=crop&w=150&q=80',
        'https://images.unsplash.com/photo-1500648767791-00dcc994a43e?ixlib=rb-4.0.3&auto=format&fit=crop&w=150&q=80',
        'https://images.unsplash.com/photo-1614644147798-f8c0fc9da7f6?ixlib=rb-4.0.3&auto=format&fit=crop&w=150&q=80'
      ];
      // Use the first letter of name to determine which avatar to use
      const index = name ? name.charCodeAt(0) % avatarUrls.length : 0;
      return avatarUrls[index];
    };

    return {
      id: apiReview.id,
      userName: apiReview.reviewer_info,
      userImage: getPlaceholderImage(apiReview.reviewer_info),
      rating: apiReview.general_rating,
      date: apiReview.time_ago,
      comment: apiReview.general_comment || apiReview.food_review || 'No comment provided',
      helpful: Math.floor(Math.random() * 30), // Random helpful count since API doesn't provide this
      isHelpful: Math.random() > 0.5, // Random helpful status
      // Keep original data for detailed display
      original: apiReview
    };
  };

  // Enhanced debugging function to fetch provider reviews
  const fetchProviderReviews = async () => {
    try {
      setReviewsLoading(true);
      setReviewsError(null);
      
      // Debug: Log all possible provider IDs
      console.log('=== DEBUGGING PROVIDER REVIEWS ===');
      console.log('Full item object:', item);
      console.log('Provider object:', item.provider);
      console.log('Provider user_id:', item.provider.user_id);
      console.log('Provider provider_id:', item.provider.provider_id);
      console.log('Provider id:', item.provider.id);
      console.log('Provider UserID:', item.provider.UserID);
      console.log('Provider businessName:', item.provider.businessName);
      
      // Try multiple possible provider ID fields
      let providerId = item.provider.user_id || item.provider.provider_id || item.provider.id || item.provider.UserID;
      
      // If no direct ID found, try to get it from the business name
      if (!providerId && item.provider.businessName) {
        console.log('No direct provider ID found, trying to fetch by business name:', item.provider.businessName);
        
        // This is a workaround - we need the backend to return the proper provider ID
        try {
          // Try to get provider details using the FoodProvidersAPI
          const providerResult = await FoodProvidersAPI.getProviderByName(item.provider.businessName);
          if (providerResult.success && providerResult.data?.provider?.id) {
            providerId = providerResult.data.provider.id;
            console.log('Found provider ID via business name lookup:', providerId);
          }
        } catch (err) {
          console.log('Failed to lookup provider by name:', err);
        }
      }
      
      console.log('Final provider ID to use:', providerId);
      
      if (!providerId) {
        setReviewsError('No valid provider ID found - backend needs to return provider.user_id');
        console.error('No valid provider ID found. The getFoodListingDetails API needs to return the provider UserID');
        console.error('Current provider data:', item.provider);
        console.error('Required: provider should include user_id, provider_id, or UserID field');
        return;
      }
      
      console.log('Making API call to getProviderReviews with ID:', providerId);
      
      const response = await reviewsAPI.getProviderReviews(providerId, {
        page: 1,
        page_size: 20,
        sort: 'newest'
      });
      
      console.log('API response:', response);
      
      if (response.success && response.data?.results) {
        const { results } = response.data;
        console.log('API results:', results);
        setReviewsData(results);
        
        if (results.reviews && results.reviews.length > 0) {
          // Transform API reviews to match expected format
          const transformedReviews = results.reviews.map(transformReviewData);
          setReviews(transformedReviews);
          console.log('Successfully loaded and transformed reviews:', transformedReviews.length);
          console.log('Transformed reviews:', transformedReviews);
        } else {
          console.log('No reviews found in API response');
          console.log('Results.reviews:', results.reviews);
          setReviews([]);
        }
      } else {
        console.log('API call failed or returned no results');
        console.log('Response success:', response.success);
        console.log('Response error:', response.error);
        console.log('Response data:', response.data);
        setReviewsError(response.error || 'Failed to load reviews');
        setReviews([]);
      }
    } catch (err) {
      console.error('Exception during review fetch:', err);
      setReviewsError('Failed to load reviews: ' + err.message);
      setReviews([]);
    } finally {
      setReviewsLoading(false);
      console.log('=== END DEBUGGING ===');
    }
  };

  const handleAddToCart = async (e) => {
    e.preventDefault();
    e.stopPropagation();

<<<<<<< HEAD
=======
    if (buttonStatus === "View Cart") {
      navigate('/cart');
      return;
    }

>>>>>>> 512989ad
    setButtonStatus("loading");

    try {
      const response = await foodAPI.addToCart(id, quantity);
      if (response.success) {
<<<<<<< HEAD
        setButtonStatus("added");
=======
        setButtonStatus("View Cart");
       
>>>>>>> 512989ad
      } else {
        setError(response.error);
        setButtonStatus("idle");
      }
    } catch (err) {
      setError('Failed to add item to cart');
      setButtonStatus("idle");
    }
  };

  const handleFollowToggle = async (e) => {
    e.preventDefault();
    e.stopPropagation();

    const providerId = item.provider.user_id || item.provider.provider_id || item.provider.id;
    console.log('Following/unfollowing business ID:', providerId);
    
    if (!providerId) {
      setError('Business information not available');
      return;
    }

    setFollowLoading(true);

    try {
      let response;
      if (isFollowing) {
        response = await BusinessAPI.unfollowBusiness(providerId);
      } else {
        response = await BusinessAPI.followBusiness(providerId);
      }

      if (response.success) {
        setIsFollowing(!isFollowing);
        if (businessProfile) {
          setBusinessProfile(prev => ({
            ...prev,
            follower_count: isFollowing 
              ? Math.max(0, prev.follower_count - 1)
              : prev.follower_count + 1
          }));
        }
        console.log('Follow action successful:', response.message);
      } else {
        setError(response.error || 'Failed to update follow status');
        console.error('Follow action failed:', response.error);
      }
    } catch (err) {
      setError('Failed to update follow status');
      console.error('Follow toggle error:', err);
    } finally {
      setFollowLoading(false);
    }
  };

  const handleQuantityChange = (newQuantity) => {
    if (newQuantity >= 1 && newQuantity <= item.quantity) {
      setQuantity(newQuantity);
    }
  };

  const toggleExpand = (section) => {
    setExpandedSection(expandedSection === section ? null : section);
  };

  const renderStarRating = (rating) => {
    return (
      <div className="flex items-center">
        {[1, 2, 3, 4, 5].map((star) => (
          <Star
            key={star}
            className={`h-4 w-4 ${
              star <= rating 
                ? 'text-yellow-400 fill-current' 
                : 'text-gray-300 dark:text-gray-600'
            }`}
          />
        ))}
      </div>
    );
  };

  const formatReviewerName = (reviewerInfo) => {
    // Extract initials or return first letter of name for privacy
    if (!reviewerInfo) return 'Anonymous';
    const parts = reviewerInfo.split(' ');
    if (parts.length >= 2) {
      return `${parts[0]} ${parts[1].charAt(0)}.`;
    }
    return reviewerInfo;
  };

  const renderReviewsTab = () => {
    console.log('=== RENDER REVIEWS TAB DEBUG ===');
    console.log('reviewsLoading:', reviewsLoading);
    console.log('reviewsError:', reviewsError);
    console.log('reviews:', reviews);
    console.log('reviews.length:', reviews?.length);
    console.log('=== END RENDER REVIEWS TAB DEBUG ===');
    
    if (reviewsLoading) {
      return (
        <div className="flex items-center justify-center py-8">
          <div className="animate-spin rounded-full h-8 w-8 border-b-2 border-emerald-600"></div>
          <span className="ml-3 text-gray-600 dark:text-gray-300">Loading reviews...</span>
        </div>
      );
    }

    if (reviewsError) {
      return (
        <div className="text-center py-8">
          <MessageCircle className="h-12 w-12 text-gray-400 mx-auto mb-3" />
          <p className="text-gray-500 dark:text-gray-400 mb-2">Unable to load reviews</p>
          <p className="text-sm text-gray-400">{reviewsError}</p>
          <button
            onClick={fetchProviderReviews}
            className="mt-3 text-emerald-600 hover:text-emerald-700 text-sm font-medium"
          >
            Try again
          </button>
        </div>
      );
    }

    if (!reviews || reviews.length === 0) {
      return (
        <div className="text-center py-8">
          <MessageCircle className="h-12 w-12 text-gray-400 mx-auto mb-3" />
          <h3 className="text-lg font-medium text-gray-900 dark:text-white mb-2">No Reviews Yet</h3>
          <p className="text-gray-500 dark:text-gray-400">
            Be the first to review {item?.provider?.businessName || 'this provider'}!
          </p>
        </div>
      );
    }

    return (
      <div>
        <div className="flex items-center justify-between mb-6">
          <h3 className="text-lg font-medium text-gray-900 dark:text-white">Customer Reviews</h3>
          {reviewsData?.reviews_summary && (
            <div className="flex items-center space-x-4">
              <div className="flex items-center space-x-2">
                <div className="flex items-center">
                  <Star className="h-5 w-5 text-yellow-400 fill-current" />
                  <span className="ml-1 text-lg font-semibold text-gray-900 dark:text-white">
                    {reviewsData.reviews_summary.average_rating?.toFixed(1) || '0.0'}
                  </span>
                </div>
                <span className="text-sm text-gray-500 dark:text-gray-400">
                  ({reviewsData.reviews_summary.total_reviews} {reviewsData.reviews_summary.total_reviews === 1 ? 'review' : 'reviews'})
                </span>
              </div>
            </div>
          )}
        </div>

        {/* Individual Reviews */}
        <div className="space-y-6">
          {reviews.map((review) => (
            <div key={review.id} className="border-b border-gray-200 dark:border-gray-700 pb-6">
              <div className="flex items-start space-x-4">
                <div className="flex-shrink-0">
                  <div className="h-10 w-10 rounded-full bg-emerald-100 dark:bg-emerald-900/30 flex items-center justify-center">
                    <span className="text-emerald-600 dark:text-emerald-400 font-medium text-sm">
                      {review.userName ? review.userName.charAt(0).toUpperCase() : 'A'}
                    </span>
                  </div>
                </div>
                
                <div className="flex-1 min-w-0">
                  <div className="flex items-center justify-between mb-2">
                    <h4 className="font-medium text-gray-900 dark:text-white text-sm">
                      {formatReviewerName(review.userName)}
                    </h4>
                    <span className="text-xs text-gray-500 dark:text-gray-400">
                      {review.date}
                    </span>
                  </div>
                  
                  <div className="flex items-center mb-3">
                    {renderStarRating(review.rating)}
                    <span className="ml-2 text-sm text-gray-600 dark:text-gray-300">
                      {review.rating}/5
                    </span>
                    {review.original?.interaction_summary && (
                      <span className="ml-3 text-xs text-gray-500 dark:text-gray-400">
                        • {review.original.interaction_summary.type} • R{review.original.interaction_summary.total_amount}
                      </span>
                    )}
                  </div>
                  
                  {/* Review Comments */}
                  <div className="space-y-2">
                    {review.original?.general_comment && (
                      <p className="text-gray-700 dark:text-gray-300 text-sm">
                        <span className="font-medium">Overall: </span>
                        {review.original.general_comment}
                      </p>
                    )}
                    {review.original?.food_review && (
                      <p className="text-gray-700 dark:text-gray-300 text-sm">
                        <span className="font-medium">Food: </span>
                        {review.original.food_review}
                      </p>
                    )}
                    {review.original?.business_review && (
                      <p className="text-gray-700 dark:text-gray-300 text-sm">
                        <span className="font-medium">Service: </span>
                        {review.original.business_review}
                      </p>
                    )}
                    {/* Fallback to transformed comment if no original data */}
                    {!review.original?.general_comment && !review.original?.food_review && !review.original?.business_review && review.comment && (
                      <p className="text-gray-700 dark:text-gray-300 text-sm">
                        {review.comment}
                      </p>
                    )}
                  </div>
                </div>
              </div>
            </div>
          ))}
        </div>

        {/* Load More Button (if there are more reviews) */}
        {reviewsData?.pagination_info?.total_count > reviews.length && (
          <div className="text-center mt-6">
            <button
              onClick={() => {
                // Implement pagination if needed
                console.log('Load more reviews');
              }}
              className="inline-flex items-center px-4 py-2 border border-gray-300 dark:border-gray-600 rounded-md shadow-sm text-sm font-medium text-gray-700 dark:text-gray-200 bg-white dark:bg-gray-800 hover:bg-gray-50 dark:hover:bg-gray-700 focus:outline-none focus:ring-2 focus:ring-offset-2 focus:ring-emerald-500"
            >
              Load More Reviews
            </button>
          </div>
        )}
      </div>
    );
  };

  if (loading) {
    return (
      <div className="min-h-screen bg-gray-50 dark:bg-gray-900">
        <CustomerNavBar />
        <div className="max-w-4xl mx-auto px-4 pt-16 sm:pt-20">
          <h1 className="text-3xl sm:text-4xl font-extrabold tracking-tight text-center sm:text-left">
            <span className="bg-gradient-to-r from-emerald-600 to-blue-600 bg-clip-text text-transparent">Loading...</span>
          </h1>
        </div>
        <div className="max-w-5xl mx-auto px-4 py-4 sm:px-6 lg:px-8">
          <div className="animate-pulse space-y-6">
            <div className="h-6 w-1/3 bg-gray-200 dark:bg-gray-700 rounded"></div>
            <div className="grid md:grid-cols-2 gap-6">
              <div className="aspect-square bg-gray-200 dark:bg-gray-700 rounded-xl"></div>
              <div className="space-y-4">
                <div className="h-6 bg-gray-200 dark:bg-gray-700 rounded w-3/4"></div>
                <div className="h-20 bg-gray-200 dark:bg-gray-700 rounded"></div>
                <div className="h-10 bg-gray-200 dark:bg-gray-700 rounded w-1/2"></div>
              </div>
            </div>
          </div>
        </div>
      </div>
    );
  }

  if (error) {
    return (
      <div className="min-h-screen bg-gray-50 dark:bg-gray-900 flex flex-col">
        <CustomerNavBar />
        <div className="flex-1 flex items-center justify-center p-4">
          <div className="text-center max-w-md">
            <div className="text-4xl mb-3">😕</div>
            <h2 className="text-xl font-semibold text-gray-900 dark:text-white mb-2">Error Loading Item</h2>
            <p className="text-gray-600 dark:text-gray-300 mb-4 text-sm">
              {error}
            </p>
            <button
              onClick={() => window.location.reload()}
              className="inline-flex items-center px-4 py-2 border border-transparent text-sm font-medium rounded-md shadow-sm text-white bg-emerald-600 hover:bg-emerald-700 focus:outline-none focus:ring-2 focus:ring-offset-2 focus:ring-emerald-500"
            >
              Try again
            </button>
          </div>
        </div>
      </div>
    );
  }

  if (!item) {
    return (
      <div className="min-h-screen bg-gray-50 dark:bg-gray-900 flex flex-col">
        <CustomerNavBar />
        <div className="flex-1 flex items-center justify-center p-4">
          <div className="text-center max-w-md">
            <div className="text-4xl mb-3">😕</div>
            <h2 className="text-xl font-semibold text-gray-900 dark:text-white mb-2">Item Not Found</h2>
            <p className="text-gray-600 dark:text-gray-300 mb-4 text-sm">
              The food item you're looking for doesn't exist or has been removed.
            </p>
            <button
              onClick={() => navigate('/food-listing')}
              className="inline-flex items-center px-4 py-2 border border-transparent text-sm font-medium rounded-md shadow-sm text-white bg-emerald-600 hover:bg-emerald-700 focus:outline-none focus:ring-2 focus:ring-offset-2 focus:ring-emerald-500"
            >
              <ArrowLeft className="h-4 w-4 mr-2" />
              Browse Food Items
            </button>
          </div>
        </div>
      </div>
    );
  }

  return (
    <div className="min-h-screen bg-gray-50 dark:bg-gray-900">
      <CustomerNavBar />
      
      <main className="max-w-5xl mx-auto px-4 py-4 sm:px-6 lg:px-8">
        {/* Back button */}
        <Link
          to="/food-listing"
          className="mb-4 flex items-center text-sm font-medium text-emerald-600 hover:text-emerald-700 dark:text-emerald-400 dark:hover:text-emerald-300 transition-colors"
        >
          <ArrowLeft className="h-4 w-4 mr-1" />
          Back to listings
        </Link>

        <div className="bg-white dark:bg-gray-800 rounded-xl shadow-sm overflow-hidden">
          {/* Item header with image and basic info */}
          <div className="grid md:grid-cols-2 gap-6 p-5">
            {/* Image gallery */}
            <div className="relative overflow-hidden rounded-lg aspect-square bg-gray-100 dark:bg-gray-700">
              <img
                src={item.images?.[0]}
                alt={item.name}
                className="w-full h-full object-cover"
              />
              {!item.is_available && (
                <div className="absolute top-3 right-3 bg-red-500 text-white px-3 py-1 rounded-md text-sm font-medium">
                  Sold Out
                </div>
              )}
            </div>

            {/* Item details */}
            <div className="flex flex-col">
              <div className="flex-1">
                <div className="flex items-start justify-between mb-3">
                  <div>
                    <h1 className="text-2xl font-bold text-gray-900 dark:text-white">
                      {item.name}
                    </h1>
                    <div className="mt-1 flex items-center text-sm text-gray-500 dark:text-gray-400">
                      <MapPin className="h-4 w-4 mr-1" />
                      <span>{item.provider.businessName}</span>
                    </div>
                  </div>
                </div>

                <p className="text-gray-700 dark:text-gray-300 mb-4 text-sm">{item.description}</p>

                <div className="mb-4">
                  <PriceDisplay 
                    originalPrice={item.originalPrice} 
                    discountedPrice={item.discountedPrice} 
                  />
                </div>

                <div className="space-y-3">
                  <div className="flex items-center justify-between">
                    <div className="flex items-center space-x-3">
                      <label className="text-sm font-medium text-gray-700 dark:text-gray-200">Quantity:</label>
                      <div className="flex items-center border border-gray-200 dark:border-gray-700 rounded-md overflow-hidden">
                        <button
                          onClick={() => handleQuantityChange(quantity - 1)}
                          className="px-2 py-1 text-gray-600 hover:bg-gray-50 dark:text-gray-300 dark:hover:bg-gray-700 transition-colors text-sm"
                          disabled={quantity <= 1}
                        >
                          -
                        </button>
                        <span className="w-8 text-center font-medium text-sm">
                          {quantity}
                        </span>
                        <button
                          onClick={() => handleQuantityChange(quantity + 1)}
                          className="px-2 py-1 text-gray-600 hover:bg-gray-50 dark:text-gray-300 dark:hover:bg-gray-700 transition-colors text-sm"
                          disabled={quantity >= item.quantity}
                        >
                          +
                        </button>
                      </div>
                    </div>
                  </div>

                  {item.is_available && (
                    <button
                      onClick={handleAddToCart}
                      disabled={buttonStatus === "loading"}
                      className={`w-full flex items-center justify-center px-4 py-2.5 border border-transparent rounded-lg shadow-sm text-sm font-medium text-white ${
                        buttonStatus === "added" 
                          ? "bg-emerald-800 dark:bg-emerald-900" 
                          : "bg-gradient-to-r from-emerald-500 to-emerald-600 hover:from-emerald-600 hover:to-emerald-700"
                      } focus:outline-none focus:ring-2 focus:ring-offset-2 focus:ring-emerald-500 transition-all`}
                    >
                      <ShoppingCartIcon className="h-4 w-4 mr-2" />
                      {buttonStatus === "idle" && "Add to Cart"}
                      {buttonStatus === "loading" && "Adding..."}
                      {buttonStatus === "View Cart" && "View Cart"}
                    </button>
                  )}
                  
                  <button
<<<<<<< HEAD
                    onClick={() => navigate('/food-listing')}
                    className="w-full sm:w-auto flex-1 inline-flex items-center justify-center px-4 py-2.5 rounded-lg text-sm font-medium border border-gray-200 dark:border-gray-600 text-gray-800 dark:text-gray-200 bg-white dark:bg-gray-700 hover:bg-gray-50 dark:hover:bg-gray-600 focus:outline-none focus:ring-2 focus:ring-offset-2 focus:ring-emerald-500 transition-colors"
                  >
                    Continue Browsing
                  </button>
=======
      onClick={() => navigate('/food-listing')}
      className="w-full sm:w-auto flex-1 inline-flex items-center flex-center px-4 py-2.5 rounded-lg text-sm font-medium border border-gray-200 dark:border-gray-600 text-gray-800 dark:text-gray-200 bg-white dark:bg-gray-700 hover:bg-gray-50 dark:hover:bg-gray-600 focus:outline-none focus:ring-2 focus:ring-offset-2 focus:ring-emerald-500 transition-colors"
    >
      Continue Browsing
    </button>
>>>>>>> 512989ad
                </div>
              </div>
            </div>
          </div>

          {/* Tabs for additional information */}
          <div className="border-t border-gray-200 dark:border-gray-700">
            <nav className="flex -mb-px">
              {['Details', 'Reviews', 'Store Info'].map((tab) => (
                <button
                  key={tab}
                  onClick={() => {
                    console.log('Tab clicked:', tab.toLowerCase().replace(' ', ''));
                    setActiveTab(tab.toLowerCase().replace(' ', ''));
                  }}
                  className={`py-3 px-5 text-center border-b-2 font-medium text-sm ${
                    activeTab === tab.toLowerCase().replace(' ', '')
                      ? 'border-emerald-500 text-emerald-600 dark:text-emerald-400'
                      : 'border-transparent text-gray-500 hover:text-gray-700 hover:border-gray-300 dark:text-gray-400 dark:hover:text-gray-300'
                  }`}
                >
                  {tab}
                </button>
              ))}
            </nav>
          </div>

          {/* Tab content */}
          <div className="p-5">
            <AnimatePresence mode="wait">
              <motion.div
                key={activeTab}
                initial={{ opacity: 0, y: 10 }}
                animate={{ opacity: 1, y: 0 }}
                exit={{ opacity: 0, y: -10 }}
                transition={{ duration: 0.2 }}
                className="space-y-4"
              >
                {activeTab === 'details' && (
                  <div>
                    <h3 className="text-lg font-medium text-gray-900 dark:text-white mb-3">About this item</h3>
                    <p className="text-gray-600 dark:text-gray-300 text-sm mb-4">{item.description || 'No description available.'}</p>
                    
                    <FoodItemDetails 
                      pickupWindow={item.pickupWindow}
                      address={item.provider.address}
                      quantity={item.quantity}
                    />
                    
                    <div className="mt-4 space-y-3">
                      <div 
                        className="border-b border-gray-200 dark:border-gray-700 pb-2 cursor-pointer"
                        onClick={() => toggleExpand('ingredients')}
                      >
                        <div className="flex items-center justify-between">
                          <h4 className="font-medium text-gray-900 dark:text-white text-sm">Ingredients</h4>
                          {expandedSection === 'ingredients' ? (
                            <ChevronUp className="h-4 w-4 text-gray-400" />
                          ) : (
                            <ChevronDown className="h-4 w-4 text-gray-400" />
                          )}
                        </div>
                        {expandedSection === 'ingredients' && (
                          <div className="mt-2 text-gray-600 dark:text-gray-400 text-sm">
                            <p>No ingredients information available.</p>
                          </div>
                        )}
                      </div>

                      <div 
                        className="border-b border-gray-200 dark:border-gray-700 pb-2 cursor-pointer"
                        onClick={() => toggleExpand('allergens')}
                      >
                        <div className="flex items-center justify-between">
                          <h4 className="font-medium text-gray-900 dark:text-white text-sm">Allergens</h4>
                          {expandedSection === 'allergens' ? (
                            <ChevronUp className="h-4 w-4 text-gray-400" />
                          ) : (
                            <ChevronDown className="h-4 w-4 text-gray-400" />
                          )}
                        </div>
                        {expandedSection === 'allergens' && (
                          <div className="mt-2 text-gray-600 dark:text-gray-400 text-sm">
                            <p>No allergen information available.</p>
                          </div>
                        )}
                      </div>
                    </div>
                  </div>
                )}

                {activeTab === 'reviews' && renderReviewsTab()}

                {activeTab === 'storeinfo' && (
                  <div>
                    <StoreLocation 
                      address={item.provider.address}
                      businessName={item.provider.businessName}
                      phone={item.provider.business_contact || item.provider.phone_number} 
                      hours={item.provider.business_hours}
                      coordinates={item.provider.coordinates}
                      openstreetmapUrl={item.provider.openstreetmap_url}
                    />
                  </div>
                )}
              </motion.div>
            </AnimatePresence>
          </div>
        </div>
      </main>
    </div>
  );
};

export default FoodItem;<|MERGE_RESOLUTION|>--- conflicted
+++ resolved
@@ -1,8 +1,4 @@
-<<<<<<< HEAD
-=======
-
-
->>>>>>> 512989ad
+
 import React, { useState, useEffect } from 'react';
 import { useParams, Link, useNavigate } from 'react-router-dom';
 import { 
@@ -254,25 +250,21 @@
     e.preventDefault();
     e.stopPropagation();
 
-<<<<<<< HEAD
-=======
+
     if (buttonStatus === "View Cart") {
       navigate('/cart');
       return;
     }
 
->>>>>>> 512989ad
+
     setButtonStatus("loading");
 
     try {
       const response = await foodAPI.addToCart(id, quantity);
       if (response.success) {
-<<<<<<< HEAD
-        setButtonStatus("added");
-=======
+
         setButtonStatus("View Cart");
-       
->>>>>>> 512989ad
+
       } else {
         setError(response.error);
         setButtonStatus("idle");
@@ -689,19 +681,13 @@
                   )}
                   
                   <button
-<<<<<<< HEAD
-                    onClick={() => navigate('/food-listing')}
-                    className="w-full sm:w-auto flex-1 inline-flex items-center justify-center px-4 py-2.5 rounded-lg text-sm font-medium border border-gray-200 dark:border-gray-600 text-gray-800 dark:text-gray-200 bg-white dark:bg-gray-700 hover:bg-gray-50 dark:hover:bg-gray-600 focus:outline-none focus:ring-2 focus:ring-offset-2 focus:ring-emerald-500 transition-colors"
-                  >
-                    Continue Browsing
-                  </button>
-=======
+
       onClick={() => navigate('/food-listing')}
       className="w-full sm:w-auto flex-1 inline-flex items-center flex-center px-4 py-2.5 rounded-lg text-sm font-medium border border-gray-200 dark:border-gray-600 text-gray-800 dark:text-gray-200 bg-white dark:bg-gray-700 hover:bg-gray-50 dark:hover:bg-gray-600 focus:outline-none focus:ring-2 focus:ring-offset-2 focus:ring-emerald-500 transition-colors"
     >
       Continue Browsing
     </button>
->>>>>>> 512989ad
+
                 </div>
               </div>
             </div>
