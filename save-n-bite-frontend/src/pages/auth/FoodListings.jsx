--- conflicted
+++ resolved
@@ -101,11 +101,9 @@
       const nextWeek = new Date(today.getTime() + 7 * 24 * 60 * 60 * 1000);
 
       filtered = filtered.filter(item => {
-<<<<<<< HEAD
+
         if (!item.expiryDate && !item.expiry_date) return true;
-=======
-         if (!item.expiryDate && !item.expiry_date) return true;
->>>>>>> cc5b33bc
+
 
         const expiryDate = new Date(item.expiryDate);
 
