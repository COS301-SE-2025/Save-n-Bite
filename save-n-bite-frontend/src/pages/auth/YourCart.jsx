import React, { useState, useEffect } from 'react';
import { Link, useNavigate, useSearchParams } from 'react-router-dom';
import { motion, AnimatePresence } from 'framer-motion';
import { ChevronLeft, Clock, MapPin, Plus, Minus, Trash2, CreditCard, ShoppingCart, X } from 'lucide-react';
import CustomerNavBar from '../../components/auth/CustomerNavBar';
import foodAPI from '../../services/FoodAPI';
import schedulingAPI from '../../services/schedulingAPI';

// Enhanced Detailed Basket Component with new UI
const DetailedBasket = ({
  provider,
  onBack,
  onUpdateQuantity,
  onRemoveItem,
  onCheckout,
  isProcessingCheckout,
  showPayment,
  onClosePayment,
  paymentData,
  paymentErrors,
  onPaymentInput,
  onSubmitPayment
}) => {
  // Calculate subtotal
  const subtotal = provider.items.reduce((sum, item) => sum + (item.price * item.quantity), 0);

  // Debug function to log interactions
  const handleUpdateQuantity = (itemId, newQuantity) => {
    console.log('Updating quantity:', { itemId, newQuantity, provider });
    if (onUpdateQuantity) {
      onUpdateQuantity(itemId, newQuantity);
    }
  };

  const handleRemoveItem = (itemId) => {
    console.log('Removing item:', { itemId, provider });
    if (onRemoveItem) {
      onRemoveItem(itemId);
    }
  };

  const handleCheckout = () => {
    console.log('Checkout clicked:', { provider, subtotal });
    if (onCheckout) {
      onCheckout();
    }
  };

  return (
    <div className="min-h-screen bg-gray-50 dark:bg-gray-900">
      <CustomerNavBar />
      <br></br>
     
  

      <div className="max-w-6xl mx-auto px-4 sm:px-6 lg:px-8 py-8">
        <div className="bg-white dark:bg-gray-800 rounded-2xl shadow-sm border border-gray-200 dark:border-gray-700 overflow-hidden">
          {/* Header with back button and title */}
          <div className="px-6 py-5 border-b border-gray-100 dark:border-gray-700">
            <div className="flex items-center">
              <button
                onClick={onBack}
                className="p-2 -ml-2 rounded-full hover:bg-gray-100 dark:hover:bg-gray-700 transition-colors"
              >
                <ChevronLeft className="h-5 w-5 text-gray-600 dark:text-gray-300" />
              </button>
              <div className="ml-4">
                <h1 className="text-2xl font-bold text-gray-900 dark:text-white">Your Basket</h1>
                <p className="text-sm text-gray-500 dark:text-gray-400 mt-1">
                  {provider.business_name} • {provider.items.length} {provider.items.length === 1 ? 'item' : 'items'}
                </p>
              </div>
            </div>
          </div>

          <div className="md:flex">
            {/* Items List */}
            <div className="flex-1 p-6">
              <div className="space-y-4">
                {provider.items.map((item, index) => (
                  <motion.div
                    key={item.id}
                    initial={{ opacity: 0, y: 10 }}
                    animate={{ opacity: 1, y: 0 }}
                    transition={{ delay: index * 0.1 }}
                    className="flex items-center p-4 rounded-xl hover:bg-gray-50 dark:hover:bg-gray-700/50 transition-colors duration-200"
                  >
                    <div className="flex-shrink-0 h-20 w-20 rounded-lg overflow-hidden bg-gray-100 dark:bg-gray-700">
                      <img
                        src={item.image || '/placeholder-food.jpg'}
                        alt={item.name}
                        className="h-full w-full object-cover"
                      />
                    </div>
                    <div className="ml-4 flex-1 min-w-0">
                      <div className="flex items-start justify-between gap-2 flex-wrap">
                        <div className="flex-1 min-w-0 pr-4">
                          <h3 className="font-medium text-gray-900 dark:text-white truncate">
                            {item.name}
                          </h3>
                          {item.description && (
                            <p className="text-sm text-gray-600 dark:text-gray-300 mt-1">
                              {item.description}
                            </p>
                          )}
                          <p className="text-sm text-emerald-600 dark:text-emerald-400 mt-1">
                            R {item.price.toFixed(2)}
                          </p>
                        </div>
                        <div className="flex items-center gap-2 sm:space-x-3 flex-wrap justify-end flex-shrink-0 w-full sm:w-auto order-2 sm:order-none">
                          <div className="flex items-center gap-2 bg-gray-50 dark:bg-gray-700 rounded-lg px-3 py-2 sm:px-2 sm:py-1">
                            <button
                              onClick={() => handleUpdateQuantity(item.id, item.quantity - 1)}
                              className="p-2 sm:p-1 text-gray-500 hover:text-emerald-600 dark:text-gray-300 dark:hover:text-emerald-400 transition-colors"
                            >
                              {item.quantity > 1 && (
                                <Minus className="h-5 w-5 sm:h-4 sm:w-4" />
                              )}

                            </button>
                            <span className="text-sm font-medium text-gray-900 dark:text-white w-8 sm:w-6 text-center">
                              {item.quantity}
                            </span>
                            <button
                              onClick={() => handleUpdateQuantity(item.id, item.quantity + 1)}
                              className="p-2 sm:p-1 text-gray-500 hover:text-emerald-600 dark:text-gray-300 dark:hover:text-emerald-400 transition-colors"
                            >
                              <Plus className="h-5 w-5 sm:h-4 sm:w-4" />
                            </button>
                          </div>
                          <button
                            onClick={() => handleRemoveItem(item.id)}
                            className="p-1.5 text-gray-400 hover:text-red-500 dark:hover:text-red-400 transition-colors"
                          >
                            <Trash2 className="h-5 w-5" />
                          </button>
                        </div>
                      </div>
                    </div>
                  </motion.div>
                ))}
              </div>
            </div>

            {/* Order Summary */}
            <div className="md:w-96 border-t md:border-t-0 md:border-l border-gray-100 dark:border-gray-700 p-6 bg-gray-50 dark:bg-gray-800/50">
              <div className="sticky top-6">
                <h2 className="text-lg font-semibold text-gray-900 dark:text-white mb-4">
                  Order Summary
                </h2>

                <div className="space-y-3 mb-6">
                  {provider.items.map((item) => (
                    <div
                      key={item.id}
                      className="flex items-center justify-between text-sm"
                    >
                      <span className="text-gray-600 dark:text-gray-300">
                        {item.name} × {item.quantity}
                      </span>
                      <span className="text-gray-900 dark:text-white font-medium">
                        R {(item.price * item.quantity).toFixed(2)}
                      </span>
                    </div>
                  ))}
                </div>

                <div className="border-t border-gray-200 dark:border-gray-700 pt-4">
                  <div className="flex items-center justify-between text-base font-medium text-gray-900 dark:text-white mb-6">
                    <span>Total</span>
                    <span className="text-lg">R {subtotal.toFixed(2)}</span>
                  </div>

                  <motion.button
                    whileTap={{ scale: 0.98 }}
                    onClick={handleCheckout}
                    disabled={isProcessingCheckout}
                    className="w-full flex items-center justify-center px-6 py-3 border border-transparent rounded-lg text-base font-medium text-white bg-emerald-600 hover:bg-emerald-700 focus:outline-none focus:ring-2 focus:ring-offset-2 focus:ring-emerald-500 disabled:opacity-50 disabled:cursor-not-allowed transition-colors"
                  >
                    {isProcessingCheckout ? (
                      <>
                        <svg
                          className="animate-spin -ml-1 mr-3 h-5 w-5 text-white"
                          xmlns="http://www.w3.org/2000/svg"
                          fill="none"
                          viewBox="0 0 24 24"
                        >
                          <circle
                            className="opacity-25"
                            cx="12"
                            cy="12"
                            r="10"
                            stroke="currentColor"
                            strokeWidth="4"
                          ></circle>
                          <path
                            className="opacity-75"
                            fill="currentColor"
                            d="M4 12a8 8 0 018-8V0C5.373 0 0 5.373 0 12h4zm2 5.291A7.962 7.962 0 014 12H0c0 3.042 1.135 5.824 3 7.938l3-2.647z"
                          ></path>
                        </svg>
                        Processing...
                      </>
                    ) : (
                      'Proceed to Payment'
                    )}
                  </motion.button>
                </div>
              </div>
            </div>
          </div>
        </div>
      </div>

      {/* Payment Modal - Keep your existing modal code here */}
      {showPayment && (
        <PaymentModal
          provider={provider}
          paymentData={paymentData}
          paymentErrors={paymentErrors}
          onPaymentInput={onPaymentInput}
          onSubmit={onSubmitPayment}
          onClose={onClosePayment}
          isProcessingCheckout={isProcessingCheckout}
        />
      )}
    </div>
  );
};

// Payment Modal Component
const PaymentModal = ({
  provider,
  paymentData,
  paymentErrors,
  onPaymentInput,
  onSubmit,
  onClose,
  isProcessingCheckout
}) => {
  const total = provider.items.reduce((sum, item) => sum + (item.price * item.quantity), 0);

  return (
    <div className="fixed inset-0 bg-black bg-opacity-50 flex items-center justify-center p-4 z-50">
      <motion.div
        initial={{ opacity: 0, y: 20 }}
        animate={{ opacity: 1, y: 0 }}
        exit={{ opacity: 0, y: 20 }}
        className="bg-white dark:bg-gray-800 rounded-xl shadow-xl w-full max-w-md"
      >
        <div className="p-6">
          <div className="flex items-center justify-between mb-6">
            <h2 className="text-xl font-semibold text-gray-900 dark:text-white">
              Payment Details
            </h2>
            <button
              onClick={onClose}
              className="text-gray-400 hover:text-gray-500 dark:hover:text-gray-300"
              disabled={isProcessingCheckout}
            >
              <X className="h-6 w-6" />
            </button>
          </div>

          <div className="bg-emerald-50 dark:bg-emerald-900/20 border border-emerald-100 dark:border-emerald-800 rounded-lg p-4 mb-6">
            <div className="flex items-start">
              <div className="flex-shrink-0">
                <Clock className="h-5 w-5 text-emerald-600 dark:text-emerald-400" />
              </div>
              <div className="ml-3">
                <h3 className="text-sm font-medium text-emerald-800 dark:text-emerald-200">
                  Order Summary
                </h3>
                <p className="mt-1 text-sm text-emerald-700 dark:text-emerald-300">
                  {provider.items.length} {provider.items.length === 1 ? 'item' : 'items'} from {provider.business_name}
                </p>
                <div className="mt-1 text-xs text-emerald-600 dark:text-emerald-400">
                  Total: R{total.toFixed(2)}
                </div>
              </div>
            </div>
          </div>

          <form onSubmit={onSubmit} className="space-y-4">
            <div>
              <label className="block text-sm font-medium text-gray-700 dark:text-gray-200 mb-1">
                Card Number
              </label>
              <div className="relative">
                <input
                  type="text"
                  value={paymentData.card_number}
                  onChange={(e) => onPaymentInput('card_number', e.target.value)}
                  className={`block w-full px-4 py-2 border ${paymentErrors.card_number
                      ? 'border-red-500 dark:border-red-400'
                      : 'border-gray-300 dark:border-gray-600 focus:ring-emerald-500 focus:border-emerald-500'
                    } rounded-md shadow-sm bg-white dark:bg-gray-700 text-gray-900 dark:text-white`}
                  placeholder="1234 5678 9012 3456"
                  maxLength="19"
                  disabled={isProcessingCheckout}
                />
              </div>
              {paymentErrors.card_number && (
                <p className="mt-1 text-sm text-red-600 dark:text-red-400">
                  {paymentErrors.card_number}
                </p>
              )}
            </div>

            <div className="grid grid-cols-2 gap-4">
              <div>
                <label className="block text-sm font-medium text-gray-700 dark:text-gray-200 mb-1">
                  Expiry Date
                </label>
                <input
                  type="text"
                  value={paymentData.expiry_date}
                  onChange={(e) => onPaymentInput('expiry_date', e.target.value)}
                  className={`block w-full px-4 py-2 border ${paymentErrors.expiry_date
                      ? 'border-red-500 dark:border-red-400'
                      : 'border-gray-300 dark:border-gray-600 focus:ring-emerald-500 focus:border-emerald-500'
                    } rounded-md shadow-sm bg-white dark:bg-gray-700 text-gray-900 dark:text-white`}
                  placeholder="MM/YY"
                  maxLength="5"
                  disabled={isProcessingCheckout}
                />
                {paymentErrors.expiry_date && (
                  <p className="mt-1 text-sm text-red-600 dark:text-red-400">
                    {paymentErrors.expiry_date}
                  </p>
                )}
              </div>

              <div>
                <label className="block text-sm font-medium text-gray-700 dark:text-gray-200 mb-1">
                  CVV
                </label>
                <input
                  type="text"
                  value={paymentData.cvv}
                  onChange={(e) => onPaymentInput('cvv', e.target.value)}
                  className={`block w-full px-4 py-2 border ${paymentErrors.cvv
                      ? 'border-red-500 dark:border-red-400'
                      : 'border-gray-300 dark:border-gray-600 focus:ring-emerald-500 focus:border-emerald-500'
                    } rounded-md shadow-sm bg-white dark:bg-gray-700 text-gray-900 dark:text-white`}
                  placeholder="123"
                  maxLength="3"
                  disabled={isProcessingCheckout}
                />
                {paymentErrors.cvv && (
                  <p className="mt-1 text-sm text-red-600 dark:text-red-400">
                    {paymentErrors.cvv}
                  </p>
                )}
              </div>
            </div>

            <div className="mt-6 space-y-3">
              <button
                type="submit"
                disabled={
                  !paymentData.card_number ||
                  !paymentData.expiry_date ||
                  !paymentData.cvv ||
                  isProcessingCheckout
                }
                className="w-full flex justify-center py-3 px-4 border border-transparent rounded-md shadow-sm text-sm font-medium text-white bg-emerald-600 hover:bg-emerald-700 focus:outline-none focus:ring-2 focus:ring-offset-2 focus:ring-emerald-500 disabled:opacity-50 disabled:cursor-not-allowed"
              >
                {isProcessingCheckout ? 'Processing...' : `Pay R${total.toFixed(2)}`}
              </button>
              <button
                type="button"
                onClick={onClose}
                className="w-full py-2 px-4 border border-gray-300 dark:border-gray-600 rounded-md shadow-sm text-sm font-medium text-gray-700 dark:text-gray-200 bg-white dark:bg-gray-700 hover:bg-gray-50 dark:hover:bg-gray-600 focus:outline-none focus:ring-2 focus:ring-offset-2 focus:ring-emerald-500"
                disabled={isProcessingCheckout}
              >
                Cancel
              </button>
            </div>
          </form>
        </div>
      </motion.div>
    </div>
  );
};

const YourCart = () => {
  const [searchParams] = useSearchParams();
  const focusedItemId = searchParams.get('item');
  const navigate = useNavigate();
  const [cartItems, setCartItems] = useState([]);
  const [loading, setLoading] = useState(true);
  const [error, setError] = useState(null);

  const [isProcessingCheckout, setIsProcessingCheckout] = useState(false);
  const [currentView, setCurrentView] = useState('baskets');
  const [selectedProvider, setSelectedProvider] = useState(null);
  const [showPayment, setShowPayment] = useState(false);
  const [paymentData, setPaymentData] = useState({
    card_number: '',
    expiry_date: '',
    cvv: ''
  });
  const [paymentErrors, setPaymentErrors] = useState({});

  // Mock time slot
  const MOCK_TIME_SLOT = {
    start: '08:00',
    end: '17:00',
    date: new Date().toISOString().split('T')[0],
    label: 'Business Hours (8:00 AM - 5:00 PM)'
  };

  // Fetch cart items on component mount
  useEffect(() => {
    fetchCart();
  }, []);

  const fetchCart = async () => {
    try {
      setLoading(true);
      const response = await foodAPI.getCart();
      if (response.success) {
        setCartItems(response.data.items || []);
      } else {
        setError(response.error || 'Failed to load cart');
      }
    } catch (err) {
      setError('Failed to connect to the server');
      console.error('Error fetching cart:', err);
    } finally {
      setLoading(false);
    }
  };

  // Group items by provider
  const itemsByProvider = cartItems.reduce((acc, item) => {
    const providerId = item.provider?.id || 'unknown';
    if (!acc[providerId]) {
      acc[providerId] = {
        ...item.provider,
        items: [],
        subtotal: 0
      };
    }
    acc[providerId].items.push(item);
    acc[providerId].subtotal += item.price * item.quantity;
    return acc;
  }, {});

  const providers = Object.values(itemsByProvider);
  const totalAmount = providers.reduce((sum, provider) => sum + provider.subtotal, 0);

  // Update your updateQuantity function in YourCart.jsx to show better error messages:
  const updateQuantity = async (itemId, newQuantity) => {
    if (newQuantity < 1) {
      await removeItem(itemId);
      return;
    }

    try {
      const currentItem = cartItems.find(item => item.id === itemId);
      if (!currentItem) {
        setError('Item not found in cart');
        return;
      }

      const listingId = currentItem.listingId || currentItem.food_listing_id || currentItem.listing_id;

      const response = await foodAPI.updateCartItemQuantity(
        itemId,
        newQuantity,
        currentItem.quantity,
        listingId
      );

      if (response.success) {
        // Success - update UI as before
        const updatedCartResponse = await foodAPI.getCart();
        if (updatedCartResponse.success) {
          const newCartItems = updatedCartResponse.data.items || [];
          setCartItems(newCartItems);

          if (selectedProvider && currentView === 'provider') {
            const updatedItemsByProvider = newCartItems.reduce((acc, item) => {
              const providerId = item.provider?.id || 'unknown';
              if (!acc[providerId]) {
                acc[providerId] = {
                  ...item.provider,
                  items: [],
                  subtotal: 0
                };
              }
              acc[providerId].items.push(item);
              acc[providerId].subtotal += item.price * item.quantity;
              return acc;
            }, {});

            const updatedProvider = updatedItemsByProvider[selectedProvider.id];
            if (updatedProvider) {
              setSelectedProvider(updatedProvider);
            } else {
              setCurrentView('baskets');
              setSelectedProvider(null);
            }
          }
        }

        setError(null);
      } else {
        // Show a more user-friendly error message for stock issues
        let errorMessage = response.error || 'Failed to update quantity';

        // Check if it's a stock-related error and make it more user-friendly
        if (errorMessage.toLowerCase().includes('stock') ||
          errorMessage.toLowerCase().includes('available') ||
          errorMessage.toLowerCase().includes('quantity')) {
          errorMessage = `Sorry, only ${currentItem.quantity} items can be added. Not enough stock available.`;
        }

        setError(errorMessage);

        // Auto-clear the error after 5 seconds
        setTimeout(() => setError(null), 2000);
      }
    } catch (err) {
      setError('Failed to update quantity');
      console.error('Error updating quantity:', err);
    }
  };

  // Also update the removeItem function
  const removeItem = async (itemId) => {
    try {
      const response = await foodAPI.removeFromCart(itemId);
      if (response.success) {
        // Update cartItems state
        const updatedCartItems = cartItems.filter(item => item.id !== itemId);
        setCartItems(updatedCartItems);

        // IMPORTANT: Also update selectedProvider if we're in detailed view
        if (selectedProvider && currentView === 'provider') {
          const updatedProviderItems = selectedProvider.items.filter(item => item.id !== itemId);

          // If no items left in this provider's basket, go back to main view
          if (updatedProviderItems.length === 0) {
            setCurrentView('baskets');
            setSelectedProvider(null);
          } else {
            setSelectedProvider({
              ...selectedProvider,
              items: updatedProviderItems
            });
          }
        }

        // Clear any existing errors
        setError(null);
      } else {
        setError(response.error || 'Failed to remove item');
      }
    } catch (err) {
      setError('Failed to remove item');
      console.error('Error removing item:', err);
    }
  };

  const viewProviderBasket = (provider) => {
    setSelectedProvider(provider);
    setCurrentView('provider');
    setError(null);
  };

  const handleBackToBaskets = () => {
    setCurrentView('baskets');
    setSelectedProvider(null);
  };

  // NEW: Check if cart has items from multiple providers
  const hasMultipleProviders = () => {
    const providerNames = new Set();
    cartItems.forEach(item => {
      if (item.provider?.business_name) {
        providerNames.add(item.provider.business_name);
      }
    });
    return providerNames.size > 1;
  };

  // Add a console log to see if the function is being called
  const handleProceedToPayment = () => {
    console.log("Proceed to payment clicked");
    // Only check for multiple providers if we're in the main baskets view
    if (currentView === 'baskets' && hasMultipleProviders()) {
      setError('Please order from one food provider at a time. Remove items from other providers to continue.');
      return;
    }
    setShowPayment(true);
    console.log("Show payment set to true");
  };


  // NEW: Payment input formatting functions from reference
  const formatCardNumber = (value) => {
    const v = value.replace(/\s+/g, '').replace(/[^0-9]/gi, '');
    const parts = [];
    for (let i = 0; i < v.length && i < 16; i += 4) {
      parts.push(v.substring(i, i + 4));
    }
    return parts.join(' ');
  };

  const formatExpiryDate = (value) => {
    const v = value.replace(/\D/g, '');
    if (v.length >= 2) {
      return `${v.substring(0, 2)}/${v.substring(2, 4)}`;
    }
    return v;
  };

  // NEW: Payment input handler from reference
  const handlePaymentInput = (field, value) => {
    let formattedValue = value;

    if (field === 'card_number') {
      formattedValue = formatCardNumber(value);
      if (formattedValue.replace(/\s/g, '').length > 19) return;
    } else if (field === 'expiry_date') {
      formattedValue = formatExpiryDate(value);
      if (formattedValue.replace(/\D/g, '').length > 4) return;
    } else if (field === 'cvv') {
      formattedValue = value.replace(/\D/g, '');
      if (formattedValue.length > 3) return;
    }

    setPaymentData(prev => ({
      ...prev,
      [field]: formattedValue
    }));

    // Clear error for this field when user starts typing
    if (paymentErrors[field]) {
      setPaymentErrors(prev => ({
        ...prev,
        [field]: null
      }));
    }
  };

  // NEW: Validation functions from reference
  const validateCardNumber = (cardNumber) => {
    const cleanNumber = cardNumber.replace(/\s/g, '');

    if (!cleanNumber) {
      return 'Card number is required';
    }

    if (cleanNumber.length < 13 || cleanNumber.length > 19) {
      return 'Card number must be between 13-19 digits';
    }

    // Basic Luhn algorithm check
    let sum = 0;
    let shouldDouble = false;

    for (let i = cleanNumber.length - 1; i >= 0; i--) {
      let digit = parseInt(cleanNumber.charAt(i));

      if (shouldDouble) {
        digit *= 2;
        if (digit > 9) digit -= 9;
      }

      sum += digit;
      shouldDouble = !shouldDouble;
    }

    if (sum % 10 !== 0) {
      return 'Invalid card number';
    }

    return null;
  };

  const validateExpiryDate = (expiryDate) => {
    if (!expiryDate) {
      return 'Expiry date is required';
    }

    const cleanDate = expiryDate.replace(/\D/g, '');

    if (cleanDate.length !== 4) {
      return 'Please enter MM/YY format';
    }

    const month = parseInt(cleanDate.substring(0, 2));
    const year = parseInt(`20${cleanDate.substring(2, 4)}`);

    if (month < 1 || month > 12) {
      return 'Invalid month (01-12)';
    }

    const currentDate = new Date();
    const currentYear = currentDate.getFullYear();
    const currentMonth = currentDate.getMonth() + 1;

    if (year < currentYear || (year === currentYear && month < currentMonth)) {
      return 'Card has expired';
    }

    if (year > currentYear + 20) {
      return 'Invalid expiry year';
    }

    return null;
  };

  const validateCVV = (cvv) => {
    if (!cvv) {
      return 'CVV is required';
    }

    if (!/^\d{3}$/.test(cvv)) {
      return 'CVV must be exactly 3 digits';
    }

    return null;
  };

  // NEW: Validate payment form using reference validation
  const validatePaymentForm = () => {
    const errors = {
      card_number: validateCardNumber(paymentData.card_number),
      expiry_date: validateExpiryDate(paymentData.expiry_date),
      cvv: validateCVV(paymentData.cvv)
    };

    setPaymentErrors(errors);

    return !Object.values(errors).some(error => error !== null);
  };

  // NEW: Get mock time slot function from reference
  const getMockTimeSlotForListing = async (listingId) => {
    try {
      // Only try to get existing available slots
      const slotsResponse = await schedulingAPI.getAvailableTimeSlots(listingId, MOCK_TIME_SLOT.date);

      if (slotsResponse.success && slotsResponse.data.available_slots && slotsResponse.data.available_slots.length > 0) {
        console.log(`Found ${slotsResponse.data.available_slots.length} available slots for listing ${listingId}`);
        return slotsResponse.data.available_slots[0];
      } else {
        // If no slots available, return a simple mock slot
        console.log(`No available slots for listing ${listingId}, using fallback mock slot`);
        return {
          id: `mock-slot-${listingId}-${Date.now()}`,
          date: MOCK_TIME_SLOT.date,
          start_time: MOCK_TIME_SLOT.start,
          end_time: MOCK_TIME_SLOT.end,
          available_spots: 999,
          slot_number: 1
        };
      }
    } catch (error) {
      console.error('Error getting time slots for listing:', listingId, error);
      // Return fallback mock slot on any error
      return {
        id: `fallback-slot-${listingId}-${Date.now()}`,
        date: MOCK_TIME_SLOT.date,
        start_time: MOCK_TIME_SLOT.start,
        end_time: MOCK_TIME_SLOT.end,
        available_spots: 999,
        slot_number: 1
      };
    }
  };

  // NEW: Checkout function from reference (modified for single provider)
  const handleCheckoutProviderItems = async (paymentDetails) => {
    setIsProcessingCheckout(true);
    try {
      console.log('Starting checkout for provider items...');

      // Store current cart items before processing
      const originalCartItems = [...cartItems];
      const cartStorageKey = `cart_backup_${Date.now()}`;
      localStorage.setItem(cartStorageKey, JSON.stringify(originalCartItems));

      const scheduledPickups = [];
      const failedItems = [];

      // Checkout for the selected provider's items
      const providerItemIds = selectedProvider.items.map(item => item.id);
      const checkoutData = {
        items: providerItemIds,
        paymentMethod: "card",
        paymentDetails: {
          cardNumber: paymentDetails.card_number.replace(/\s/g, ''),
          expiryDate: paymentDetails.expiry_date,
          cvv: paymentDetails.cvv,
          cardholderName: "Customer"
        },
        specialInstructions: `Checkout for ${selectedProvider.items.length} items from ${selectedProvider.business_name}`
      };

      console.log('Checkout data for provider items:', JSON.stringify(checkoutData, null, 2));

      const checkoutResponse = await schedulingAPI.checkoutCart(checkoutData);

      if (!checkoutResponse.success) {
        console.error('Checkout failed for provider items:', checkoutResponse.error);
        setError(`Checkout failed: ${checkoutResponse.error}`);
        return;
      }

      console.log('Checkout successful for provider items:', checkoutResponse.data);

      const orders = checkoutResponse.data.orders || [];
      if (orders.length === 0) {
        console.error('No orders created');
        setError('No orders were created during checkout');
        return;
      }

      console.log(`Created ${orders.length} orders for ${selectedProvider.items.length} items`);

      // Schedule pickup for each order individually
      for (let i = 0; i < orders.length; i++) {
        const order = orders[i];

        // Find the corresponding cart item for this order
        const cartItem = selectedProvider.items[i] || selectedProvider.items.find(item =>
          order.items?.some(orderItem => orderItem.food_listing_id === (item.food_listing_id || item.listingId || item.listing_id))
        );

        if (!cartItem) {
          console.warn(`Could not find cart item for order ${order.id}`);
          failedItems.push({
            item: { name: `Order ${order.id}`, id: order.id },
            error: 'Could not match order to cart item',
            stage: 'matching'
          });
          continue;
        }

        console.log(`\n--- Scheduling pickup ${i + 1}/${orders.length}: ${cartItem.name} (Order: ${order.id}) ---`);

        try {
          // Get listing ID for scheduling
          const listingId = cartItem.food_listing_id || cartItem.listingId || cartItem.listing_id || cartItem.id;

          // Get time slot for this listing
          const timeSlot = await getMockTimeSlotForListing(listingId);
          console.log('Time slot for', cartItem.name, ':', JSON.stringify(timeSlot, null, 2));

          // Schedule pickup with the order ID
          const scheduleData = {
            order_id: order.id,
            food_listing_id: listingId,
            time_slot_id: timeSlot.id,
            date: timeSlot.date,
            customer_notes: `Individual pickup for ${cartItem.name}`
          };

          console.log('Schedule data for', cartItem.name, ':', JSON.stringify(scheduleData, null, 2));

          const scheduleResponse = await schedulingAPI.schedulePickup(scheduleData);

          if (scheduleResponse.success) {
            scheduledPickups.push({
              order: order,
              pickup: scheduleResponse.data.pickup,
              qrCode: scheduleResponse.data.qr_code,
              cartItem: cartItem,
              timeSlot: timeSlot
            });
            console.log(`✅ Successfully scheduled pickup for ${cartItem.name}`);
            console.log(`Order ID: ${order.id}, Confirmation: ${scheduleResponse.data.pickup.confirmation_code}`);
          } else {
            console.error(`Failed to schedule pickup for ${cartItem.name}:`, scheduleResponse.error);
            failedItems.push({ item: cartItem, error: scheduleResponse.error, stage: 'scheduling' });
          }

        } catch (itemError) {
          console.error(`Error scheduling pickup for ${cartItem.name}:`, itemError);
          failedItems.push({ item: cartItem, error: itemError.message, stage: 'scheduling' });
        }

        // Add delay between scheduling items
        if (i < orders.length - 1) {
          console.log('Waiting 300ms before next scheduling...');
          await new Promise(resolve => setTimeout(resolve, 300));
        }
      }

      // Handle results and cleanup
      console.log(`\n=== PROCESSING COMPLETE ===`);
      console.log(`Successfully processed: ${scheduledPickups.length} items`);
      console.log(`Failed items: ${failedItems.length} items`);

      // Clean up localStorage after processing
      localStorage.removeItem(cartStorageKey);
      console.log(`Cleaned up localStorage key: ${cartStorageKey}`);

      if (failedItems.length > 0) {
        console.error('Failed items:', failedItems);

        // Show detailed error information
        const failedItemNames = failedItems.map(fi => `${fi.item.name} (${fi.stage})`).join(', ');

        if (scheduledPickups.length === 0) {
          setError(`All items failed to process: ${failedItemNames}. Please try again.`);
          return;
        } else {
          // Partial success - show warning but continue
          setError(`Some items failed: ${failedItemNames}. Successfully processed items will be available for pickup.`);
        }
      }

      if (scheduledPickups.length === 0) {
        setError('No items were successfully processed. Please try again or contact support.');
        return;
      }

      console.log(`🎉 Successfully scheduled ${scheduledPickups.length} individual pickups`);

      // Clear the cart items for this provider
      setCartItems(cartItems.filter(item =>
        !selectedProvider.items.some(providerItem => providerItem.id === item.id)
      ));

      // Navigate to pickup confirmation page with all pickup data
      setTimeout(() => {
        navigate('/orders');
      }, 500);

    } catch (err) {
      console.error('💥 Checkout error:', err);
      setError(`Failed to process items: ${err.message}`);
    } finally {
      setIsProcessingCheckout(false);
    }
  };

  // NEW: Updated payment submit handler
  const handlePaymentSubmit = async (e) => {
    e.preventDefault();

    if (!validatePaymentForm()) {
      return;
    }

    handleCheckoutProviderItems(paymentData);
  };

  // Loading state (unchanged)
  if (loading) {
    return (
      <div className="min-h-screen bg-gray-50 dark:bg-gray-900 flex items-center justify-center">
        <div className="text-center">
          <div className="w-12 h-12 border-4 border-emerald-500 border-t-transparent rounded-full animate-spin mx-auto"></div>
          <p className="mt-4 text-gray-700 dark:text-gray-300">Loading your cart...</p>
        </div>
      </div>
    );
  }

  // Error state (unchanged)
  if (error) {
    return (
      <div className="min-h-screen bg-gray-50 dark:bg-gray-900">
        <CustomerNavBar />
        <div className="max-w-4xl mx-auto px-4 pt-16 sm:pt-20">
      <h1 className="text-3xl sm:text-4xl font-extrabold tracking-tight text-center sm:text-left">
        <span className="bg-gradient-to-r from-emerald-600 to-blue-600 bg-clip-text text-transparent">Your Cart</span>
      </h1>
    </div>
        <div className="max-w-4xl mx-auto px-4 py-8">
          <div className="bg-red-50 dark:bg-red-900/20 border border-red-200 dark:border-red-800 text-red-700 dark:text-red-200 px-4 py-3 rounded-lg">
            <h3 className="font-medium">Error loading cart</h3>
            <p className="text-sm">{error}</p>
            <button
              onClick={fetchCart}
              className="mt-2 text-sm text-red-700 dark:text-red-300 hover:underline"
            >
              Try again
            </button>
          </div>
        </div>
      </div>
    );
  }

  // Detailed provider view (unchanged)
  if (currentView === 'provider' && selectedProvider) {
    return (
      <DetailedBasket
        provider={selectedProvider}
        onBack={handleBackToBaskets}
        onUpdateQuantity={updateQuantity}
        onRemoveItem={removeItem}
        onCheckout={handleProceedToPayment}
        isProcessingCheckout={isProcessingCheckout}
        showPayment={showPayment}
        onClosePayment={() => {
          setShowPayment(false);
          setPaymentErrors({});
        }}
        paymentData={paymentData}
        paymentErrors={paymentErrors}
        onPaymentInput={handlePaymentInput}
        onSubmitPayment={handlePaymentSubmit}
      />
    );
  }

  // Empty cart state (unchanged)
  if (cartItems.length === 0) {
    return (
      <div className="min-h-screen bg-gray-50 dark:bg-gray-900">
        <CustomerNavBar />
        <div className="max-w-4xl mx-auto px-4 pt-16 sm:pt-20">
    <h1 className="text-3xl sm:text-4xl font-extrabold tracking-tight text-center">
      <span className="bg-gradient-to-r from-emerald-600 to-blue-600 bg-clip-text text-transparent">Your Cart</span>
    </h1>
  </div>
        <div className="max-w-4xl mx-auto px-4 py-8 text-center">
          <div className="bg-white dark:bg-gray-800 rounded-2xl shadow-sm p-8 max-w-md mx-auto">
            <div className="w-24 h-24 bg-emerald-100 dark:bg-emerald-900/30 rounded-full flex items-center justify-center mx-auto mb-6">
              <ShoppingCart className="w-12 h-12 text-emerald-600 dark:text-emerald-400" />
            </div>
            <h2 className="text-2xl font-bold text-gray-800 dark:text-white mb-2">Your cart is empty</h2>
            <p className="text-gray-600 dark:text-gray-300 mb-6">Looks like you haven't added any items yet</p>
            <Link
              to="/food-listing"
              className="inline-block bg-emerald-600 hover:bg-emerald-700 text-white font-medium py-3 px-6 rounded-lg transition-colors duration-200"
            >
              Browse Food
            </Link>
          </div>
        </div>
      </div>
    );
  }

  // Main cart view with provider baskets (unchanged)
  return (
    <div className="min-h-screen bg-gray-50 dark:bg-gray-900">
      <CustomerNavBar />
<<<<<<< HEAD
      <div className="max-w-4xl mx-auto px-4 pt-16 sm:pt-20">
    <h1 className="text-3xl sm:text-4xl font-extrabold tracking-tight text-center sm:text-left">
      <span className="bg-gradient-to-r from-emerald-600 to-blue-600 bg-clip-text text-transparent">Your Cart</span>
    </h1>
  </div>
=======

>>>>>>> 44cf49aa
      <div className="max-w-4xl mx-auto px-4 py-4 pb-32">
        <div className="flex items-center justify-between mb-6">
    
          <div className="flex items-center">
            <span className="bg-emerald-100 dark:bg-emerald-900/30 text-emerald-800 dark:text-emerald-200 text-sm font-medium px-3 py-1 rounded-full">
              {providers.length} {providers.length === 1 ? 'basket' : 'baskets'}
            </span>
          </div>
        </div>

        <AnimatePresence>
          {providers.map((provider, index) => (
            <motion.div
              key={provider.id}
              initial={{ opacity: 0, y: 20 }}
              animate={{ opacity: 1, y: 0 }}
              exit={{ opacity: 0, y: -20 }}
              transition={{ delay: index * 0.1 }}
              className="bg-white dark:bg-gray-800 rounded-2xl shadow-sm border border-gray-100 dark:border-gray-700 overflow-hidden mb-4"
            >
              {/* Provider Header */}
              <div className="px-4 py-4 border-b border-gray-100 dark:border-gray-700">
                <div className="flex items-center justify-between">
                  <div>
                    <h3 className="font-semibold text-lg text-gray-800 dark:text-white">
                      {provider.business_name}
                    </h3>
                    <div className="flex items-center mt-1 text-sm text-gray-600 dark:text-gray-300">
                      <MapPin className="w-4 h-4 mr-1" />
                      <span>{provider.address || 'Pickup available'}</span>
                    </div>
                  </div>
                  <div className="text-right">
                    <p className="text-lg font-semibold text-emerald-600 dark:text-emerald-400">
                      R {provider.subtotal.toFixed(2)}
                    </p>
                  </div>
                </div>
              </div>

              {/* Items Summary */}
              {/* <div className="px-4 py-3">
                <div className="flex items-center justify-between">
                  <span className="text-sm text-gray-600 dark:text-gray-300">
                    {provider.items.length} item{provider.items.length !== 1 ? 's' : ''} in basket
                  </span>
                  <span className="text-sm font-medium text-gray-800 dark:text-gray-100">
                    Subtotal: R {provider.subtotal.toFixed(2)}
                  </span>
                </div>
              </div> */}

              {/* Action Buttons */}
              <div className="px-4 pb-4 pt-2 space-y-2">
                <motion.button
                  whileTap={{ scale: 0.98 }}
                  onClick={() => viewProviderBasket(provider)}
                  className="w-full bg-emerald-600 dark:bg-emerald-700 text-white font-medium py-3 rounded-xl transition-colors hover:bg-emerald-700 dark:hover:bg-emerald-800"
                >
                  View basket
                </motion.button>
              </div>
            </motion.div>
          ))}
        </AnimatePresence>
      </div>


    </div>
  );
};

export default YourCart;<|MERGE_RESOLUTION|>--- conflicted
+++ resolved
@@ -1047,15 +1047,13 @@
   return (
     <div className="min-h-screen bg-gray-50 dark:bg-gray-900">
       <CustomerNavBar />
-<<<<<<< HEAD
+
       <div className="max-w-4xl mx-auto px-4 pt-16 sm:pt-20">
     <h1 className="text-3xl sm:text-4xl font-extrabold tracking-tight text-center sm:text-left">
       <span className="bg-gradient-to-r from-emerald-600 to-blue-600 bg-clip-text text-transparent">Your Cart</span>
     </h1>
   </div>
-=======
-
->>>>>>> 44cf49aa
+
       <div className="max-w-4xl mx-auto px-4 py-4 pb-32">
         <div className="flex items-center justify-between mb-6">
     
