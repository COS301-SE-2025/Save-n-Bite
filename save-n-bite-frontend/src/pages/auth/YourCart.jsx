--- conflicted
+++ resolved
@@ -330,11 +330,8 @@
 
   if (loading) {
     return (
-<<<<<<< HEAD
-      <div className="min-h-screen bg-gray-50 dark:bg-gray-900 w-full py-8 transition-colors duration-300">
-=======
-      <div className="min-h-screen bg-gray-50 w-full">
->>>>>>> 8d05fc04
+<div className="min-h-screen bg-gray-50 dark:bg-gray-900 w-full py-8 transition-colors duration-300">
+
         <CustomerNavBar />
         <div className="max-w-4xl mx-auto px-4 pt-4">
           <div className="flex items-center justify-center min-h-[60vh]">
@@ -350,17 +347,11 @@
 
   if (error) {
     return (
-<<<<<<< HEAD
-      <div className="min-h-screen bg-gray-50 dark:bg-gray-900 w-full py-8 transition-colors duration-300">
-        <CustomerNavBar />
-        <div className="max-w-4xl mx-auto px-4">
-          <div className="bg-red-50 dark:bg-red-900 border border-red-200 dark:border-red-800 text-red-600 dark:text-red-300 px-4 py-3 rounded-md">
-=======
-      <div className="min-h-screen bg-gray-50 w-full">
-        <CustomerNavBar />
-        <div className="max-w-4xl mx-auto px-4 pt-4">
-          <div className="bg-red-50 border border-red-200 text-red-600 px-4 py-3 rounded-md">
->>>>>>> 8d05fc04
+<div className="min-h-screen bg-gray-50 dark:bg-gray-900 w-full py-8 transition-colors duration-300">
+  <CustomerNavBar />
+  <div className="max-w-4xl mx-auto px-4 pt-4">
+    <div className="bg-red-50 dark:bg-red-900 border border-red-200 dark:border-red-800 text-red-600 dark:text-red-300 px-4 py-3 rounded-md">
+
             <p className="font-medium">Error loading cart</p>
             <p className="text-sm">{error}</p>
             <button 
@@ -379,29 +370,19 @@
   }
 
   return (
-<<<<<<< HEAD
-        <div className="bg-gray-50 dark:bg-gray-900 min-h-screen w-full transition-colors duration-300">
-          <CustomerNavBar />
-      <div className="max-w-4xl mx-auto px-4">
-        <h1 className="text-2xl font-bold mt-6 mb-8 text-gray-800 dark:text-gray-100">Your Cart</h1>
-        
-        {cartItems.length === 0 ? (
-          <div className="text-center py-12">
-            <ShoppingCartIcon size={48} className="mx-auto text-gray-400 dark:text-gray-600 mb-4" />
-            <p className="text-xl text-gray-600 dark:text-gray-300 mb-4">Your cart is empty</p>
-            <Link to="/food-listing" className="inline-block px-6 py-3 bg-emerald-600 text-white rounded-md hover:bg-emerald-700 dark:bg-emerald-700 dark:hover:bg-emerald-800 transition-colors">
-=======
-    <div className="min-h-screen bg-gray-50 w-full">
-      <CustomerNavBar />
-      <div className="container-responsive max-w-4xl mx-auto px-4 pt-4 sm:pt-6">
-        <h1 className="text-xl sm:text-2xl font-bold mb-6 sm:mb-8 text-gray-800">Your Cart</h1>
-        
-        {cartItems.length === 0 ? (
-          <div className="text-center py-8 sm:py-12">
-            <ShoppingCartIcon size={40} className="sm:w-12 sm:h-12 mx-auto text-gray-400 mb-3 sm:mb-4" />
-            <p className="text-lg sm:text-xl text-gray-600 mb-3 sm:mb-4">Your cart is empty</p>
-            <Link to="/food-listing" className="inline-block px-4 sm:px-6 py-2 sm:py-3 bg-emerald-600 text-white rounded-md hover:bg-emerald-700 transition-colors text-sm sm:text-base touch-target">
->>>>>>> 8d05fc04
+<div className="bg-gray-50 dark:bg-gray-900 min-h-screen w-full transition-colors duration-300">
+  <CustomerNavBar />
+  <div className="container-responsive max-w-4xl mx-auto px-4 pt-4 sm:pt-6">
+    <h1 className="text-xl sm:text-2xl font-bold mb-6 sm:mb-8 text-gray-800 dark:text-gray-100">Your Cart</h1>
+    
+    {cartItems.length === 0 ? (
+      <div className="text-center py-8 sm:py-12">
+        <ShoppingCartIcon size={40} className="sm:w-12 sm:h-12 mx-auto text-gray-400 dark:text-gray-600 mb-3 sm:mb-4" />
+        <p className="text-lg sm:text-xl text-gray-600 dark:text-gray-300 mb-3 sm:mb-4">Your cart is empty</p>
+        <Link
+          to="/food-listing"
+          className="inline-block px-4 sm:px-6 py-2 sm:py-3 bg-emerald-600 text-white rounded-md hover:bg-emerald-700 dark:bg-emerald-700 dark:hover:bg-emerald-800 transition-colors text-sm sm:text-base touch-target"
+        >
               Browse Food
             </Link>
           </div>
@@ -413,33 +394,26 @@
                 const itemSlots = selectedItemSlots[listingId] || [];
                 
                 return (
-<<<<<<< HEAD
-                  <div key={item.id} className="bg-white dark:bg-gray-800 rounded-lg shadow-sm p-4 mb-4 transition-colors duration-300">
-                    <div className="flex items-center">
-=======
-                  <div key={item.id} className="bg-white rounded-lg shadow-sm p-3 sm:p-4 mb-3 sm:mb-4 card-responsive">
-                    <div className="flex flex-col sm:flex-row sm:items-center gap-3 sm:gap-4">
->>>>>>> 8d05fc04
+<div
+  key={item.id}
+  className="bg-white dark:bg-gray-800 rounded-lg shadow-sm p-3 sm:p-4 mb-3 sm:mb-4 card-responsive transition-colors duration-300"
+>
+  <div className="flex flex-col sm:flex-row sm:items-center gap-3 sm:gap-4">
+
                       <img 
                         src={item.image} 
                         alt={item.name} 
                         className="w-16 h-16 sm:w-20 sm:h-20 object-cover rounded-md flex-shrink-0" 
                       />
-<<<<<<< HEAD
-                      <div className="ml-4 flex-grow">
-                        <h3 className="font-semibold text-gray-800 dark:text-gray-100">
-                          {item.name}
-                        </h3>
-                        <p className="text-sm text-gray-600 dark:text-gray-300">{item.provider?.business_name}</p>
-                        <p className="text-emerald-600 dark:text-emerald-400 font-semibold mt-1">
-=======
-                      <div className="flex-grow min-w-0">
-                        <h3 className="font-semibold text-gray-800 text-sm sm:text-base">
-                          {item.name}
-                        </h3>
-                        <p className="text-xs sm:text-sm text-gray-600">{item.provider?.business_name}</p>
-                        <p className="text-emerald-600 font-semibold mt-1 text-sm sm:text-base">
->>>>>>> 8d05fc04
+<div className="flex-grow min-w-0">
+  <h3 className="font-semibold text-gray-800 dark:text-gray-100 text-sm sm:text-base">
+    {item.name}
+  </h3>
+  <p className="text-xs sm:text-sm text-gray-600 dark:text-gray-300">
+    {item.provider?.business_name}
+  </p>
+  <p className="text-emerald-600 dark:text-emerald-400 font-semibold mt-1 text-sm sm:text-base">
+
                           R{item.price.toFixed(2)}
                         </p>
                         {/* Show available slots for this item */}
@@ -450,49 +424,29 @@
                           }
                         </p>
                       </div>
-<<<<<<< HEAD
-                      <div className="flex items-center">
-                        <button 
-                          onClick={() => updateQuantity(item.id, item.quantity - 1)} 
-                          className="px-2 py-1 border border-gray-300 dark:border-gray-700 rounded-l-md hover:bg-gray-50 dark:hover:bg-gray-700"
-                        >
-                          -
-                        </button>
-                        <span className="px-4 py-1 border-t border-b border-gray-300 dark:border-gray-700">
-                          {item.quantity}
-                        </span>
-                        <button 
-                          onClick={() => updateQuantity(item.id, item.quantity + 1)} 
-                          className="px-2 py-1 border border-gray-300 dark:border-gray-700 rounded-r-md hover:bg-gray-50 dark:hover:bg-gray-700"
-                        >
-                          +
-                        </button>
-                        <button 
-                          onClick={() => removeItem(item.id)} 
-                          className="ml-4 text-gray-400 dark:text-gray-500 hover:text-red-500"
-=======
-                      <div className="flex items-center justify-between sm:justify-end gap-2 sm:gap-4">
-                        <div className="flex items-center border border-gray-300 rounded-md">
-                          <button 
-                            onClick={() => updateQuantity(item.id, item.quantity - 1)} 
-                            className="px-2 py-1 sm:px-3 sm:py-2 border-r border-gray-300 hover:bg-gray-50 touch-target"
-                          >
-                            -
-                          </button>
-                          <span className="px-3 py-1 sm:px-4 sm:py-2 text-sm sm:text-base">
-                            {item.quantity}
-                          </span>
-                          <button 
-                            onClick={() => updateQuantity(item.id, item.quantity + 1)} 
-                            className="px-2 py-1 sm:px-3 sm:py-2 border-l border-gray-300 hover:bg-gray-50 touch-target"
-                          >
-                            +
-                          </button>
-                        </div>
-                        <button 
-                          onClick={() => removeItem(item.id)} 
-                          className="text-gray-400 hover:text-red-500 touch-target p-1"
->>>>>>> 8d05fc04
+<div className="flex items-center justify-between sm:justify-end gap-2 sm:gap-4">
+  <div className="flex items-center border border-gray-300 dark:border-gray-700 rounded-md">
+    <button 
+      onClick={() => updateQuantity(item.id, item.quantity - 1)} 
+      className="px-2 py-1 sm:px-3 sm:py-2 border-r border-gray-300 dark:border-gray-700 hover:bg-gray-50 dark:hover:bg-gray-700 touch-target"
+    >
+      -
+    </button>
+    <span className="px-3 py-1 sm:px-4 sm:py-2 text-sm sm:text-base border-t border-b border-gray-300 dark:border-gray-700">
+      {item.quantity}
+    </span>
+    <button 
+      onClick={() => updateQuantity(item.id, item.quantity + 1)} 
+      className="px-2 py-1 sm:px-3 sm:py-2 border-l border-gray-300 dark:border-gray-700 hover:bg-gray-50 dark:hover:bg-gray-700 touch-target"
+    >
+      +
+    </button>
+  </div>
+  <button 
+    onClick={() => removeItem(item.id)} 
+    className="text-gray-400 dark:text-gray-500 hover:text-red-500 touch-target p-1"
+  >
+
                         >
                           <TrashIcon size={16} className="sm:w-5 sm:h-5" />
                         </button>
