import React, { useState, useEffect } from 'react';
import { Link, useNavigate } from 'react-router-dom';
import { ShoppingCartIcon, TrashIcon, CreditCardIcon, ClockIcon, AlertCircleIcon, CheckCircleIcon } from 'lucide-react';
import CustomerNavBar from '../../components/auth/CustomerNavBar';
import foodAPI from '../../services/FoodAPI';
import schedulingAPI from '../../services/schedulingAPI';

<<<<<<< HEAD
=======
// Helper to generate 30-minute intervals from a pickup window string (e.g., '09:00-15:00')
function generateTimeIntervals(pickupWindow, intervalMinutes = 30) {
  if (!pickupWindow) return [];
  const [start, end] = pickupWindow.split('-');
  const [startHour, startMinute] = start.split(':').map(Number);
  const [endHour, endMinute] = end.split(':').map(Number);

  const intervals = [];
  let current = new Date();
  current.setHours(startHour, startMinute, 0, 0);

  const endTime = new Date();
  endTime.setHours(endHour, endMinute, 0, 0);

  while (current <= endTime) {
    intervals.push(
      current.toLocaleTimeString('en-US', { hour: '2-digit', minute: '2-digit', hour12: false })
    );
    current = new Date(current.getTime() + intervalMinutes * 60000);
  }
  return intervals;
}

// Card validation utilities
const validateCardNumber = (cardNumber) => {
  const cleaned = cardNumber.replace(/\s+/g, '');
  return /^\d{16}$/.test(cleaned);
};

const validateExpiryDate = (expiryDate) => {
  const regex = /^(0[1-9]|1[0-2])\/\d{2}$/;
  if (!regex.test(expiryDate)) return false;
  
  const [month, year] = expiryDate.split('/');
  const currentDate = new Date();
  const currentYear = currentDate.getFullYear() % 100; // Get last 2 digits of current year
  const currentMonth = currentDate.getMonth() + 1;
  
  const expYear = parseInt(year, 10);
  const expMonth = parseInt(month, 10);
  
  // Additional validation for month range (should be caught by regex, but double-check)
  if (expMonth < 1 || expMonth > 12) {
    return false;
  }
  
  // Handle year validation - cards typically expire 3-10 years from now
  // For 2-digit years, we need to handle century rollover
  let fullExpYear = expYear;
  if (expYear < 50) {
    // Years 00-49 are assumed to be 20XX
    fullExpYear = 2000 + expYear;
  } else {
    // Years 50-99 are assumed to be 19XX (though this would be expired)
    fullExpYear = 1900 + expYear;
  }
  
  const currentFullYear = new Date().getFullYear();
  const maxValidYear = currentFullYear + 10; 

  if (expYear < currentYear || (expYear === currentYear && expMonth < currentMonth)) {
    return false;
  }
  
  if (fullExpYear > maxValidYear) {
    return false;
  }
  
  if (fullExpYear < currentFullYear) {
    return false;
  }
  
  return true;
};

const validateCVV = (cvv) => {
  return /^\d{3}$/.test(cvv);
};

const formatCardNumber = (value) => {
  const cleaned = value.replace(/\s+/g, '').replace(/[^0-9]/gi, '');
  const matches = cleaned.match(/\d{4,16}/g);
  const match = matches && matches[0] || '';
  const parts = [];
  
  for (let i = 0, len = match.length; i < len; i += 4) {
    parts.push(match.substring(i, i + 4));
  }
  
  if (parts.length) {
    return parts.join(' ');
  } else {
    return cleaned;
  }
};

const formatExpiryDate = (value) => {
  const cleaned = value.replace(/\D/g, '');
  if (cleaned.length >= 2) {
    return cleaned.substring(0, 2) + '/' + cleaned.substring(2, 4);
  }
  return cleaned;
};

>>>>>>> 142f4069
const YourCart = () => {
  const navigate = useNavigate();
  const [cartItems, setCartItems] = useState([]);
  const [loading, setLoading] = useState(true);
  const [error, setError] = useState(null);
  const [showPayment, setShowPayment] = useState(false);
  const [selectedTimeSlot, setSelectedTimeSlot] = useState('');
  const [timeSlots, setTimeSlots] = useState([]);
  const [slotsLoading, setSlotsLoading] = useState(false);
<<<<<<< HEAD
  const [selectedItemSlots, setSelectedItemSlots] = useState({}); // Track slots per item
=======
  const [processingPayment, setProcessingPayment] = useState(false);
  

  const [paymentForm, setPaymentForm] = useState({
    cardNumber: '',
    expiryDate: '',
    cvv: '',
    holderName: ''
  });

  const [validationErrors, setValidationErrors] = useState({});
  const [touchedFields, setTouchedFields] = useState({});
>>>>>>> 142f4069

  useEffect(() => {
    fetchCart();
  }, []);

  useEffect(() => {

    if (cartItems.length > 0) {
      fetchTimeSlots();
    }
  }, [cartItems]);

  const fetchCart = async () => {
    try {
      const response = await foodAPI.getCart();
      if (response.success) {
        setCartItems(response.data.items || []);
      } else {
        setError(response.error);
      }
    } catch (err) {
      setError('Failed to load cart');
    } finally {
      setLoading(false);
    }
  };

  const fetchTimeSlots = async () => {
    if (cartItems.length === 0) return;

    setSlotsLoading(true);
    try {
      const today = new Date().toISOString().split('T')[0];
      let allSlots = [];
      const itemSlotsMap = {};

      for (const item of cartItems) {
        // Use the correct food listing ID - check multiple possible fields
        const listingId = item.food_listing_id || item.listingId || item.listing_id || item.id;
        
        console.log('Cart item structure:', item);
        console.log(`Trying to fetch slots for listing ID: ${listingId}`);
        
        if (!listingId) {
          console.warn('No listing ID found for cart item:', item);
          continue;
        }

        const slotsResponse = await schedulingAPI.getAvailableTimeSlots(listingId);
        
        if (slotsResponse.success && slotsResponse.data.available_slots) {
          const itemSlots = slotsResponse.data.available_slots.map(slot => ({
            value: `${slot.date}-${slot.start_time}-${listingId}-${slot.id}`,
            label: `${formatDate(slot.date)} ${formatTime(slot.start_time)} - ${formatTime(slot.end_time)} (${slot.available_spots} spots)`,
            time: formatTime(slot.start_time),
            date: formatDate(slot.date),
            slotData: slot,
            listingId,
            itemName: item.name,
            available_spots: slot.available_spots,
            location: slot.location // Include location info
          }));
          
          // Store slots for this specific item
          itemSlotsMap[listingId] = itemSlots;
          allSlots.push(...itemSlots);
          
          console.log(`Found ${itemSlots.length} slots for ${item.name}`);
        } else {
          console.log(`No slots found for ${item.name}:`, slotsResponse.error);
          // Set empty array for items with no slots
          itemSlotsMap[listingId] = [];
        }
      }
      
      setTimeSlots(allSlots);
      setSelectedItemSlots(itemSlotsMap);
      
    } catch (err) {
      console.error('Error fetching time slots:', err);
      setError('Failed to load available time slots');
    } finally {
      setSlotsLoading(false);
    }
  };

  const formatTime = (timeString) => {
    try {
      const [hours, minutes] = timeString.split(':');
      const date = new Date();
      date.setHours(parseInt(hours), parseInt(minutes), 0, 0);
      return date.toLocaleTimeString('en-US', { 
        hour: 'numeric', 
        minute: '2-digit', 
        hour12: true 
      });
    } catch (error) {
      return timeString;
    }
  };

  const formatDate = (dateString) => {
    try {
      const date = new Date(dateString);
      const today = new Date();
      const tomorrow = new Date(today);
      tomorrow.setDate(tomorrow.getDate() + 1);
      
      if (date.toDateString() === today.toDateString()) {
        return 'Today';
      } else if (date.toDateString() === tomorrow.toDateString()) {
        return 'Tomorrow';
      } else {
        return date.toLocaleDateString('en-US', { 
          month: 'short', 
          day: 'numeric' 
        });
      }
    } catch (error) {
      return dateString;
    }
  };

  const updateQuantity = (itemId, newQuantity) => {
    if (newQuantity < 1) return;
    
    setCartItems(cartItems.map(item => 
      item.id === itemId ? { ...item, quantity: newQuantity } : item
    ));
  };

  const removeItem = async (itemId) => {
    try {
      const response = await foodAPI.removeFromCart(itemId);
      if (response.success) {
        setCartItems(cartItems.filter(item => item.id !== itemId));
        // Clear selected time slot if it was for this item
        const removedItem = cartItems.find(item => item.id === itemId);
        if (removedItem) {
          const listingId = removedItem.food_listing_id || removedItem.listingId || removedItem.listing_id || removedItem.id;
          if (selectedTimeSlot.includes(listingId)) {
            setSelectedTimeSlot('');
          }
        }
      } else {
        setError(response.error);
      }
    } catch (err) {
      setError('Failed to remove item');
    }
  };

  function generateOrderNumber() {
    return 'SNB' + Math.floor(100000 + Math.random() * 900000);
  }
<<<<<<< HEAD

=======
  
>>>>>>> 142f4069
  function generateConfirmationCode() {
    return Math.random().toString(36).substring(2, 8).toUpperCase();
  }

<<<<<<< HEAD
const handleCheckout = async (paymentDetails) => {
    try {
=======
  const validateForm = () => {
    const errors = {};
    
    if (!paymentForm.holderName.trim()) {
      errors.holderName = 'Cardholder name is required';
    }
    
    if (!validateCardNumber(paymentForm.cardNumber)) {
      errors.cardNumber = 'Card number must be 16 digits';
    }
    
    if (!validateExpiryDate(paymentForm.expiryDate)) {
      errors.expiryDate = 'Enter a valid expiry date (MM/YY) in the future';
    }
    
    if (!validateCVV(paymentForm.cvv)) {
      errors.cvv = 'CVV must be 3 digits';
    }
    
    setValidationErrors(errors);
    return Object.keys(errors).length === 0;
  };

  const handleInputChange = (field, value) => {
    let formattedValue = value;
    
    if (field === 'cardNumber') {
      formattedValue = formatCardNumber(value);
    } else if (field === 'expiryDate') {
      formattedValue = formatExpiryDate(value);
    } else if (field === 'cvv') {
      formattedValue = value.replace(/\D/g, '').substring(0, 3);
    }
    
    setPaymentForm(prev => ({
      ...prev,
      [field]: formattedValue
    }));
    
    // Clear error when user starts typing
    if (validationErrors[field]) {
      setValidationErrors(prev => ({
        ...prev,
        [field]: ''
      }));
    }
  };

  const handleInputBlur = (field) => {
    setTouchedFields(prev => ({
      ...prev,
      [field]: true
    }));

    const errors = { ...validationErrors };
    
    if (field === 'holderName' && !paymentForm.holderName.trim()) {
      errors.holderName = 'Cardholder name is required';
    } else if (field === 'cardNumber' && !validateCardNumber(paymentForm.cardNumber)) {
      errors.cardNumber = 'Card number must be 16 digits';
    } else if (field === 'expiryDate' && !validateExpiryDate(paymentForm.expiryDate)) {
      errors.expiryDate = 'Enter a valid expiry date (MM/YY) in the future';
    } else if (field === 'cvv' && !validateCVV(paymentForm.cvv)) {
      errors.cvv = 'CVV must be 3 digits';
    } else {
      delete errors[field];
    }
    
    setValidationErrors(errors);
  };

  const handleCheckout = async () => {
    if (!validateForm()) {
      setTouchedFields({
        holderName: true,
        cardNumber: true,
        expiryDate: true,
        cvv: true
      });
      return;
    }

    setProcessingPayment(true);
    
    try {
      // Simulate payment processing
      await new Promise(resolve => setTimeout(resolve, 2000));
      
      // Instead of calling checkout, just navigate to pickup with item id and time slot
>>>>>>> 142f4069
      const selectedSlot = timeSlots.find(slot => slot.value === selectedTimeSlot);
      if (!selectedSlot) {
        setError('Please select a valid time slot');
        return;
      }

      // Get the item corresponding to the selected slot
      const item = cartItems.find(cartItem => {
        const cartListingId = cartItem.food_listing_id || cartItem.listingId || cartItem.listing_id || cartItem.id;
        return cartListingId === selectedSlot.listingId;
      });

      if (!item) {
        setError('Item not found for selected time slot');
        return;
      }

      console.log('Starting checkout process...');
      
      // Step 1: Process checkout and create order
      const checkoutData = {
        paymentMethod: "card",
        paymentDetails: {
          cardNumber: paymentDetails.card_number,
          expiryDate: paymentDetails.expiry_date,
          cvv: paymentDetails.cvv,
          cardholderName: "Customer" // You can get this from user profile
        },
        specialInstructions: "Order from web app"
      };

      const checkoutResponse = await schedulingAPI.checkoutCart(checkoutData);
      
      if (!checkoutResponse.success) {
        setError(`Checkout failed: ${checkoutResponse.error}`);
        return;
      }

      console.log('Checkout successful:', checkoutResponse.data);
      
      // Extract order information from checkout response
      const order = checkoutResponse.data.orders[0]; // Assuming single order for now
      if (!order) {
        setError('No order created during checkout');
        return;
      }

      // Step 2: Get detailed slot information before scheduling
      console.log('Fetching detailed slot information...');
      const detailedSlotsResponse = await schedulingAPI.getAvailableTimeSlots(selectedSlot.listingId);
      
      if (!detailedSlotsResponse.success) {
        setError('Failed to fetch detailed slot information');
        return;
      }

      // Find the specific slot with full details
      const detailedSlot = detailedSlotsResponse.data.available_slots.find(
        slot => slot.id === selectedSlot.slotData.id
      );

      if (!detailedSlot) {
        setError('Selected time slot no longer available');
        return;
      }

      // Step 3: Schedule pickup using the order ID and selected slot
      const scheduleData = {
        order_id: order.id,
        food_listing_id: selectedSlot.listingId,
        time_slot_id: selectedSlot.slotData.id,
        date: selectedSlot.slotData.date,
        customer_notes: "Scheduled via web app"
      };

      console.log('Scheduling pickup with data:', scheduleData);
      
      const scheduleResponse = await schedulingAPI.schedulePickup(scheduleData);
      
      if (!scheduleResponse.success) {
        setError(`Pickup scheduling failed: ${scheduleResponse.error}`);
        return;
      }

      console.log('Pickup scheduled successfully:', scheduleResponse.data);
      
      // Extract all the real data from API responses
      const pickup = scheduleResponse.data.pickup;
      const qrCode = scheduleResponse.data.qr_code;
      
      // Navigate to pickup page with comprehensive data
      navigate('/pickup', {
        state: {
          // Order information
          orderId: order.id,
          orderNumber: order.id,
          
          // Pickup confirmation details
          confirmationCode: pickup.confirmation_code,
          pickupId: pickup.id,
          pickupStatus: pickup.status,
          
          // Food item details
          itemName: detailedSlot.food_listing.name,
          itemDescription: detailedSlot.food_listing.description,
          pickupWindow: detailedSlot.food_listing.pickup_window,
          
          // Business/Provider information
          businessName: detailedSlot.location.contact_person, // or use provider info if available
          
          // Location details
          locationName: detailedSlot.location.name,
          locationAddress: detailedSlot.location.address,
          locationInstructions: detailedSlot.location.instructions,
          contactPerson: detailedSlot.location.contact_person,
          contactPhone: detailedSlot.location.contact_phone,
          
          // Timing information
          pickupDate: pickup.scheduled_date,
          pickupStartTime: pickup.scheduled_start_time,
          pickupEndTime: pickup.scheduled_end_time,
          formattedPickupTime: `${formatDate(pickup.scheduled_date)} ${formatTime(pickup.scheduled_start_time)} - ${formatTime(pickup.scheduled_end_time)}`,
          
          // QR Code data
          qrCodeData: qrCode,
          
          // Additional slot details
          slotNumber: detailedSlot.slot_number,
          availableSpots: detailedSlot.available_spots,
          
          // Customer notes
          customerNotes: pickup.customer_notes
        }
      });

    } catch (err) {
<<<<<<< HEAD
      console.error('Checkout error:', err);
      setError(`Failed to process payment: ${err.message}`);
=======
      setError('Failed to process payment. Please try again.');
    } finally {
      setProcessingPayment(false);
>>>>>>> 142f4069
    }
  };

  const handleProceedToPayment = () => {
    if (!selectedTimeSlot) {
      setError('Please select a pickup time slot');
      return;
    }
    setError(null);
    setShowPayment(true);
  };

  const closePaymentModal = () => {
    setShowPayment(false);
    setPaymentForm({
      cardNumber: '',
      expiryDate: '',
      cvv: '',
      holderName: ''
    });
    setValidationErrors({});
    setTouchedFields({});
    setProcessingPayment(false);
  };

  const total = cartItems.reduce((sum, item) => sum + (item.price * item.quantity), 0);

  if (loading) {
    return (
      <div className="min-h-screen bg-gray-50 w-full py-8">
        <CustomerNavBar />
        <div className="max-w-4xl mx-auto px-4">
          <div className="flex items-center justify-center min-h-[60vh]">
            <div className="text-center">
              <div className="animate-spin rounded-full h-12 w-12 border-b-2 border-emerald-600 mx-auto mb-4"></div>
              <p className="text-gray-600">Loading cart...</p>
            </div>
          </div>
        </div>
      </div>
    );
  }

  if (error && !showPayment) {
    return (
      <div className="min-h-screen bg-gray-50 w-full py-8">
        <CustomerNavBar />
        <div className="max-w-4xl mx-auto px-4">
          <div className="bg-red-50 border border-red-200 text-red-600 px-4 py-3 rounded-md">
            <p className="font-medium">Error loading cart</p>
            <p className="text-sm">{error}</p>
            <button 
              onClick={() => {
                setError(null);
                fetchCart();
              }}
              className="mt-2 text-sm underline hover:no-underline"
            >
              Try again
            </button>
          </div>
        </div>
      </div>
    );
  }

  return (
    <div className="min-h-screen bg-gray-50 w-full py-8">
      <CustomerNavBar />
      <div className="max-w-4xl mx-auto px-4">
        <h1 className="text-2xl font-bold mb-8 text-gray-800">Your Cart</h1>
        
        {cartItems.length === 0 ? (
          <div className="text-center py-12">
            <ShoppingCartIcon size={48} className="mx-auto text-gray-400 mb-4" />
            <p className="text-xl text-gray-600 mb-4">Your cart is empty</p>
            <Link to="/food-listing" className="inline-block px-6 py-3 bg-emerald-600 text-white rounded-md hover:bg-emerald-700 transition-colors">
              Browse Food
            </Link>
          </div>
        ) : (
          <div className="grid grid-cols-1 md:grid-cols-3 gap-8">
            <div className="md:col-span-2">
<<<<<<< HEAD
              {cartItems.map(item => {
                const listingId = item.food_listing_id || item.listingId || item.listing_id || item.id;
                const itemSlots = selectedItemSlots[listingId] || [];
                
                return (
                  <div key={item.id} className="bg-white rounded-lg shadow-sm p-4 mb-4">
                    <div className="flex items-center">
                      <img 
                        src={item.image} 
                        alt={item.name} 
                        className="w-20 h-20 object-cover rounded-md" 
                      />
                      <div className="ml-4 flex-grow">
                        <h3 className="font-semibold text-gray-800">
                          {item.name}
                        </h3>
                        <p className="text-sm text-gray-600">{item.provider?.business_name}</p>
                        <p className="text-emerald-600 font-semibold mt-1">
                          R{item.price.toFixed(2)}
                        </p>
                        {/* Show available slots for this item */}
                        <p className="text-xs text-gray-500 mt-1">
                          {itemSlots.length > 0 
                            ? `${itemSlots.length} pickup slots available`
                            : 'No pickup slots available'
                          }
                        </p>
                      </div>
                      <div className="flex items-center">
                        <button 
                          onClick={() => updateQuantity(item.id, item.quantity - 1)} 
                          className="px-2 py-1 border border-gray-300 rounded-l-md hover:bg-gray-50"
                        >
                          -
                        </button>
                        <span className="px-4 py-1 border-t border-b border-gray-300">
                          {item.quantity}
                        </span>
                        <button 
                          onClick={() => updateQuantity(item.id, item.quantity + 1)} 
                          className="px-2 py-1 border border-gray-300 rounded-r-md hover:bg-gray-50"
                        >
                          +
                        </button>
                        <button 
                          onClick={() => removeItem(item.id)} 
                          className="ml-4 text-gray-400 hover:text-red-500"
                        >
                          <TrashIcon size={18} />
                        </button>
                      </div>
=======
              {cartItems.map(item => (
                <div key={item.id} className="bg-white rounded-lg shadow-sm p-4 mb-4 hover:shadow-md transition-shadow">
                  <div className="flex items-center">
                    <img 
                      src={item.image} 
                      alt={item.name} 
                      className="w-20 h-20 object-cover rounded-md" 
                    />
                    <div className="ml-4 flex-grow">
                      <h3 className="font-semibold text-gray-800">
                        {item.name}
                      </h3>
                      <p className="text-sm text-gray-600">{item.provider?.business_name}</p>
                      <p className="text-emerald-600 font-semibold mt-1">
                        R{item.price.toFixed(2)}
                      </p>
                    </div>
                    <div className="flex items-center">
                      <button 
                        onClick={() => updateQuantity(item.id, item.quantity - 1)} 
                        className="px-2 py-1 border border-gray-300 rounded-l-md hover:bg-gray-50 transition-colors"
                        disabled={item.quantity <= 1}
                      >
                        -
                      </button>
                      <span className="px-4 py-1 border-t border-b border-gray-300 bg-gray-50">
                        {item.quantity}
                      </span>
                      <button 
                        onClick={() => updateQuantity(item.id, item.quantity + 1)} 
                        className="px-2 py-1 border border-gray-300 rounded-r-md hover:bg-gray-50 transition-colors"
                      >
                        +
                      </button>
                      <button 
                        onClick={() => removeItem(item.id)} 
                        className="ml-4 text-gray-400 hover:text-red-500 transition-colors"
                        title="Remove item"
                      >
                        <TrashIcon size={18} />
                      </button>
>>>>>>> 142f4069
                    </div>
                  </div>
                );
              })}
            </div>

            <div className="md:col-span-1">
              <div className="bg-white rounded-lg shadow-sm p-6 sticky top-4">
                <h2 className="text-lg font-semibold mb-4">Order Summary</h2>
                <div className="space-y-2 mb-4">
                  {cartItems.map(item => (
                    <div key={item.id} className="flex justify-between text-sm">
                      <span className="text-gray-600">
                        {item.name} (x{item.quantity})
                      </span>
                      <span className="text-gray-800">
                        R{(item.price * item.quantity).toFixed(2)}
                      </span>
                    </div>
                  ))}
                </div>
                <div className="border-t border-gray-200 pt-4 mb-6">
                  <div className="flex justify-between">
                    <span className="font-semibold">Total</span>
                    <span className="font-semibold text-emerald-600">
                      R{total.toFixed(2)}
                    </span>
                  </div>
                </div>

                {/* Pickup Time Selection */}
                <div className="mb-6">
                  <label className="block text-sm font-medium text-gray-700 mb-2">
                    <ClockIcon size={16} className="inline mr-1" />
                    Select Pickup Time
                  </label>
                  {slotsLoading ? (
                    <div className="flex items-center justify-center py-4">
                      <div className="animate-spin rounded-full h-4 w-4 border-b-2 border-emerald-600"></div>
                      <span className="ml-2 text-sm text-gray-600">Loading available times...</span>
                    </div>
                  ) : (
                    <select
                      value={selectedTimeSlot}
                      onChange={(e) => setSelectedTimeSlot(e.target.value)}
                      className="w-full px-4 py-2 border border-gray-300 rounded-md focus:ring-2 focus:ring-emerald-500 focus:border-emerald-500 transition-colors"
                      required
                    >
                      <option value="">Choose a time slot...</option>
                      {timeSlots.map((slot) => (
                        <option key={slot.value} value={slot.value}>
                          {slot.itemName}: {slot.label}
                        </option>
                      ))}
                    </select>
                  )}
                  {selectedTimeSlot && (
<<<<<<< HEAD
                    <div className="text-xs text-gray-500 mt-2 p-2 bg-gray-50 rounded">
                      <p><strong>Location:</strong> {timeSlots.find(s => s.value === selectedTimeSlot)?.location?.address}</p>
                      <p><strong>Contact:</strong> {timeSlots.find(s => s.value === selectedTimeSlot)?.location?.contact_person}</p>
                      <p><strong>Instructions:</strong> {timeSlots.find(s => s.value === selectedTimeSlot)?.location?.instructions}</p>
                    </div>
                  )}
                  {timeSlots.length === 0 && !slotsLoading && (
                    <p className="text-xs text-orange-600 mt-1">
                      No pickup slots available for items in cart.
                    </p>
=======
                    <div className="mt-2 flex items-center text-xs text-emerald-600">
                      <CheckCircleIcon size={14} className="mr-1" />
                      Your order will be ready for pickup at the selected time
                    </div>
                  )}
                  {timeSlots.length === 0 && !slotsLoading && (
                    <div className="mt-2 flex items-center text-xs text-orange-600">
                      <AlertCircleIcon size={14} className="mr-1" />
                      No pickup slots available. Please try again later.
                    </div>
>>>>>>> 142f4069
                  )}
                </div>

                <button 
                  onClick={handleProceedToPayment} 
                  className="w-full py-3 bg-emerald-600 text-white rounded-md hover:bg-emerald-700 transition-colors flex items-center justify-center disabled:bg-gray-400 disabled:cursor-not-allowed"
                  disabled={!selectedTimeSlot || slotsLoading}
                >
                  <CreditCardIcon size={20} className="mr-2" />
                  Proceed to Payment
                </button>
                {!selectedTimeSlot && (
                  <div className="mt-2 flex items-center text-xs text-red-500 justify-center">
                    <AlertCircleIcon size={14} className="mr-1" />
                    Please select a pickup time to continue
                  </div>
                )}
              </div>
            </div>
          </div>
        )}

        {showPayment && (
          <div className="fixed inset-0 bg-black bg-opacity-50 flex items-center justify-center p-4 z-50">
            <div className="bg-white rounded-lg p-6 max-w-md w-full max-h-[90vh] overflow-y-auto">
              <h2 className="text-xl font-semibold mb-4">Payment Details</h2>
              
              {error && (
                <div className="mb-4 p-3 bg-red-50 border border-red-200 rounded-md">
                  <div className="flex items-center text-red-600">
                    <AlertCircleIcon size={16} className="mr-2" />
                    <span className="text-sm">{error}</span>
                  </div>
                </div>
              )}
              
              {selectedTimeSlot && (
                <div className="mb-4 p-3 bg-emerald-50 border border-emerald-200 rounded-md">
<<<<<<< HEAD
                  <p className="text-sm text-emerald-800">
                    <ClockIcon size={14} className="inline mr-1" />
                    Pickup: {timeSlots.find(slot => slot.value === selectedTimeSlot)?.label}
                  </p>
                  <p className="text-xs text-emerald-700 mt-1">
                    {timeSlots.find(slot => slot.value === selectedTimeSlot)?.location?.address}
                  </p>
=======
                  <div className="flex items-center text-emerald-800">
                    <CheckCircleIcon size={16} className="mr-2" />
                    <span className="text-sm">
                      Pickup: {timeSlots.find(slot => slot.value === selectedTimeSlot)?.label}
                    </span>
                  </div>
>>>>>>> 142f4069
                </div>
              )}
              
              <form className="space-y-4">
                {/* Cardholder Name */}
                <div>
                  <label className="block text-sm font-medium text-gray-700 mb-1">
                    Cardholder Name *
                  </label>
                  <input 
                    type="text" 
                    value={paymentForm.holderName}
                    onChange={(e) => handleInputChange('holderName', e.target.value)}
                    onBlur={() => handleInputBlur('holderName')}
                    className={`w-full px-4 py-2 border rounded-md transition-colors ${
                      validationErrors.holderName && touchedFields.holderName
                        ? 'border-red-500 focus:ring-red-500 focus:border-red-500' 
                        : 'border-gray-300 focus:ring-emerald-500 focus:border-emerald-500'
                    }`}
                    placeholder="John Doe" 
                  />
                  {validationErrors.holderName && touchedFields.holderName && (
                    <p className="mt-1 text-xs text-red-500 flex items-center">
                      <AlertCircleIcon size={12} className="mr-1" />
                      {validationErrors.holderName}
                    </p>
                  )}
                </div>

                {/* Card Number */}
                <div>
                  <label className="block text-sm font-medium text-gray-700 mb-1">
                    Card Number *
                  </label>
                  <input 
                    type="text" 
                    value={paymentForm.cardNumber}
                    onChange={(e) => handleInputChange('cardNumber', e.target.value)}
                    onBlur={() => handleInputBlur('cardNumber')}
                    className={`w-full px-4 py-2 border rounded-md transition-colors ${
                      validationErrors.cardNumber && touchedFields.cardNumber
                        ? 'border-red-500 focus:ring-red-500 focus:border-red-500' 
                        : 'border-gray-300 focus:ring-emerald-500 focus:border-emerald-500'
                    }`}
                    placeholder="1234 5678 9012 3456"
                    maxLength={19}
                  />
                  {validationErrors.cardNumber && touchedFields.cardNumber && (
                    <p className="mt-1 text-xs text-red-500 flex items-center">
                      <AlertCircleIcon size={12} className="mr-1" />
                      {validationErrors.cardNumber}
                    </p>
                  )}
                </div>

                <div className="grid grid-cols-2 gap-4">
                  {/* Expiry Date */}
                  <div>
                    <label className="block text-sm font-medium text-gray-700 mb-1">
                      Expiry Date *
                    </label>
                    <input 
                      type="text" 
                      value={paymentForm.expiryDate}
                      onChange={(e) => handleInputChange('expiryDate', e.target.value)}
                      onBlur={() => handleInputBlur('expiryDate')}
                      className={`w-full px-4 py-2 border rounded-md transition-colors ${
                        validationErrors.expiryDate && touchedFields.expiryDate
                          ? 'border-red-500 focus:ring-red-500 focus:border-red-500' 
                          : 'border-gray-300 focus:ring-emerald-500 focus:border-emerald-500'
                      }`}
                      placeholder="MM/YY"
                      maxLength={5}
                    />
                    {validationErrors.expiryDate && touchedFields.expiryDate && (
                      <p className="mt-1 text-xs text-red-500 flex items-center">
                        <AlertCircleIcon size={12} className="mr-1" />
                        {validationErrors.expiryDate}
                      </p>
                    )}
                  </div>

                  {/* CVV */}
                  <div>
                    <label className="block text-sm font-medium text-gray-700 mb-1">
                      CVV *
                    </label>
                    <input 
                      type="text" 
                      value={paymentForm.cvv}
                      onChange={(e) => handleInputChange('cvv', e.target.value)}
                      onBlur={() => handleInputBlur('cvv')}
                      className={`w-full px-4 py-2 border rounded-md transition-colors ${
                        validationErrors.cvv && touchedFields.cvv
                          ? 'border-red-500 focus:ring-red-500 focus:border-red-500' 
                          : 'border-gray-300 focus:ring-emerald-500 focus:border-emerald-500'
                      }`}
                      placeholder="123"
                      maxLength={3}
                    />
                    {validationErrors.cvv && touchedFields.cvv && (
                      <p className="mt-1 text-xs text-red-500 flex items-center">
                        <AlertCircleIcon size={12} className="mr-1" />
                        {validationErrors.cvv}
                      </p>
                    )}
                  </div>
                </div>

                {/* Payment Total */}
                <div className="bg-gray-50 p-4 rounded-md">
                  <div className="flex justify-between items-center">
                    <span className="text-sm font-medium text-gray-700">Total Amount:</span>
                    <span className="text-lg font-bold text-emerald-600">R{total.toFixed(2)}</span>
                  </div>
                </div>

                {/* Action Buttons */}
                <div className="flex flex-col space-y-3 pt-4">
                  <button 
                    type="button"
                    onClick={handleCheckout}
                    disabled={processingPayment}
                    className="w-full py-3 bg-emerald-600 text-white rounded-md hover:bg-emerald-700 transition-colors flex items-center justify-center disabled:bg-gray-400 disabled:cursor-not-allowed"
                  >
                    {processingPayment ? (
                      <>
                        <div className="animate-spin rounded-full h-4 w-4 border-b-2 border-white mr-2"></div>
                        Processing Payment...
                      </>
                    ) : (
                      <>
                        <CreditCardIcon size={20} className="mr-2" />
                        Pay R{total.toFixed(2)}
                      </>
                    )}
                  </button>
                  
                  <button 
                    type="button" 
                    onClick={closePaymentModal}
                    disabled={processingPayment}
                    className="w-full py-3 border border-gray-300 rounded-md hover:bg-gray-50 transition-colors disabled:opacity-50 disabled:cursor-not-allowed"
                  >
                    Cancel
                  </button>
                </div>

                {/* Security Note */}
                <div className="mt-4 p-3 bg-blue-50 border border-blue-200 rounded-md">
                  <div className="flex items-start">
                    <div className="flex-shrink-0">
                      <svg className="h-4 w-4 text-blue-400 mt-0.5" fill="currentColor" viewBox="0 0 20 20">
                        <path fillRule="evenodd" d="M18 10a8 8 0 11-16 0 8 8 0 0116 0zm-7-4a1 1 0 11-2 0 1 1 0 012 0zM9 9a1 1 0 000 2v3a1 1 0 001 1h1a1 1 0 100-2v-3a1 1 0 00-1-1H9z" clipRule="evenodd" />
                      </svg>
                    </div>
                    <div className="ml-2">
                      <p className="text-xs text-blue-800">
                        Your payment information is secure and encrypted. We don't store your card details.
                      </p>
                    </div>
                  </div>
                </div>
              </form>
            </div>
          </div>
        )}
      </div>
    </div>
  );
};

export default YourCart;
<|MERGE_RESOLUTION|>--- conflicted
+++ resolved
@@ -5,8 +5,6 @@
 import foodAPI from '../../services/FoodAPI';
 import schedulingAPI from '../../services/schedulingAPI';
 
-<<<<<<< HEAD
-=======
 // Helper to generate 30-minute intervals from a pickup window string (e.g., '09:00-15:00')
 function generateTimeIntervals(pickupWindow, intervalMinutes = 30) {
   if (!pickupWindow) return [];
@@ -111,7 +109,6 @@
   return cleaned;
 };
 
->>>>>>> 142f4069
 const YourCart = () => {
   const navigate = useNavigate();
   const [cartItems, setCartItems] = useState([]);
@@ -121,9 +118,6 @@
   const [selectedTimeSlot, setSelectedTimeSlot] = useState('');
   const [timeSlots, setTimeSlots] = useState([]);
   const [slotsLoading, setSlotsLoading] = useState(false);
-<<<<<<< HEAD
-  const [selectedItemSlots, setSelectedItemSlots] = useState({}); // Track slots per item
-=======
   const [processingPayment, setProcessingPayment] = useState(false);
   
 
@@ -136,7 +130,6 @@
 
   const [validationErrors, setValidationErrors] = useState({});
   const [touchedFields, setTouchedFields] = useState({});
->>>>>>> 142f4069
 
   useEffect(() => {
     fetchCart();
@@ -292,19 +285,11 @@
   function generateOrderNumber() {
     return 'SNB' + Math.floor(100000 + Math.random() * 900000);
   }
-<<<<<<< HEAD
-
-=======
-  
->>>>>>> 142f4069
+  
   function generateConfirmationCode() {
     return Math.random().toString(36).substring(2, 8).toUpperCase();
   }
 
-<<<<<<< HEAD
-const handleCheckout = async (paymentDetails) => {
-    try {
-=======
   const validateForm = () => {
     const errors = {};
     
@@ -394,7 +379,6 @@
       await new Promise(resolve => setTimeout(resolve, 2000));
       
       // Instead of calling checkout, just navigate to pickup with item id and time slot
->>>>>>> 142f4069
       const selectedSlot = timeSlots.find(slot => slot.value === selectedTimeSlot);
       if (!selectedSlot) {
         setError('Please select a valid time slot');
@@ -531,14 +515,9 @@
       });
 
     } catch (err) {
-<<<<<<< HEAD
-      console.error('Checkout error:', err);
-      setError(`Failed to process payment: ${err.message}`);
-=======
       setError('Failed to process payment. Please try again.');
     } finally {
       setProcessingPayment(false);
->>>>>>> 142f4069
     }
   };
 
@@ -622,7 +601,6 @@
         ) : (
           <div className="grid grid-cols-1 md:grid-cols-3 gap-8">
             <div className="md:col-span-2">
-<<<<<<< HEAD
               {cartItems.map(item => {
                 const listingId = item.food_listing_id || item.listingId || item.listing_id || item.id;
                 const itemSlots = selectedItemSlots[listingId] || [];
@@ -674,49 +652,6 @@
                           <TrashIcon size={18} />
                         </button>
                       </div>
-=======
-              {cartItems.map(item => (
-                <div key={item.id} className="bg-white rounded-lg shadow-sm p-4 mb-4 hover:shadow-md transition-shadow">
-                  <div className="flex items-center">
-                    <img 
-                      src={item.image} 
-                      alt={item.name} 
-                      className="w-20 h-20 object-cover rounded-md" 
-                    />
-                    <div className="ml-4 flex-grow">
-                      <h3 className="font-semibold text-gray-800">
-                        {item.name}
-                      </h3>
-                      <p className="text-sm text-gray-600">{item.provider?.business_name}</p>
-                      <p className="text-emerald-600 font-semibold mt-1">
-                        R{item.price.toFixed(2)}
-                      </p>
-                    </div>
-                    <div className="flex items-center">
-                      <button 
-                        onClick={() => updateQuantity(item.id, item.quantity - 1)} 
-                        className="px-2 py-1 border border-gray-300 rounded-l-md hover:bg-gray-50 transition-colors"
-                        disabled={item.quantity <= 1}
-                      >
-                        -
-                      </button>
-                      <span className="px-4 py-1 border-t border-b border-gray-300 bg-gray-50">
-                        {item.quantity}
-                      </span>
-                      <button 
-                        onClick={() => updateQuantity(item.id, item.quantity + 1)} 
-                        className="px-2 py-1 border border-gray-300 rounded-r-md hover:bg-gray-50 transition-colors"
-                      >
-                        +
-                      </button>
-                      <button 
-                        onClick={() => removeItem(item.id)} 
-                        className="ml-4 text-gray-400 hover:text-red-500 transition-colors"
-                        title="Remove item"
-                      >
-                        <TrashIcon size={18} />
-                      </button>
->>>>>>> 142f4069
                     </div>
                   </div>
                 );
@@ -774,7 +709,6 @@
                     </select>
                   )}
                   {selectedTimeSlot && (
-<<<<<<< HEAD
                     <div className="text-xs text-gray-500 mt-2 p-2 bg-gray-50 rounded">
                       <p><strong>Location:</strong> {timeSlots.find(s => s.value === selectedTimeSlot)?.location?.address}</p>
                       <p><strong>Contact:</strong> {timeSlots.find(s => s.value === selectedTimeSlot)?.location?.contact_person}</p>
@@ -785,18 +719,6 @@
                     <p className="text-xs text-orange-600 mt-1">
                       No pickup slots available for items in cart.
                     </p>
-=======
-                    <div className="mt-2 flex items-center text-xs text-emerald-600">
-                      <CheckCircleIcon size={14} className="mr-1" />
-                      Your order will be ready for pickup at the selected time
-                    </div>
-                  )}
-                  {timeSlots.length === 0 && !slotsLoading && (
-                    <div className="mt-2 flex items-center text-xs text-orange-600">
-                      <AlertCircleIcon size={14} className="mr-1" />
-                      No pickup slots available. Please try again later.
-                    </div>
->>>>>>> 142f4069
                   )}
                 </div>
 
@@ -823,19 +745,8 @@
           <div className="fixed inset-0 bg-black bg-opacity-50 flex items-center justify-center p-4 z-50">
             <div className="bg-white rounded-lg p-6 max-w-md w-full max-h-[90vh] overflow-y-auto">
               <h2 className="text-xl font-semibold mb-4">Payment Details</h2>
-              
-              {error && (
-                <div className="mb-4 p-3 bg-red-50 border border-red-200 rounded-md">
-                  <div className="flex items-center text-red-600">
-                    <AlertCircleIcon size={16} className="mr-2" />
-                    <span className="text-sm">{error}</span>
-                  </div>
-                </div>
-              )}
-              
               {selectedTimeSlot && (
                 <div className="mb-4 p-3 bg-emerald-50 border border-emerald-200 rounded-md">
-<<<<<<< HEAD
                   <p className="text-sm text-emerald-800">
                     <ClockIcon size={14} className="inline mr-1" />
                     Pickup: {timeSlots.find(slot => slot.value === selectedTimeSlot)?.label}
@@ -843,14 +754,17 @@
                   <p className="text-xs text-emerald-700 mt-1">
                     {timeSlots.find(slot => slot.value === selectedTimeSlot)?.location?.address}
                   </p>
-=======
+                </div>
+              )}
+              
+              {selectedTimeSlot && (
+                <div className="mb-4 p-3 bg-emerald-50 border border-emerald-200 rounded-md">
                   <div className="flex items-center text-emerald-800">
                     <CheckCircleIcon size={16} className="mr-2" />
                     <span className="text-sm">
                       Pickup: {timeSlots.find(slot => slot.value === selectedTimeSlot)?.label}
                     </span>
                   </div>
->>>>>>> 142f4069
                 </div>
               )}
               
