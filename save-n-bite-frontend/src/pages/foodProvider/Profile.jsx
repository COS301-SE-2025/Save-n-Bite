import React, { useState, useRef } from 'react'
import { Edit2Icon, CheckIcon, XIcon, Menu } from 'lucide-react'
import { profileData, sustainabilityData } from '../../utils/MockData'
import SideBar from '../../components/foodProvider/SideBar';

function ProfilePage() {
  const [isEditing, setIsEditing] = useState(false)
  const [formData, setFormData] = useState(profileData)
  const [tags, setTags] = useState(profileData.tags)
  const [newTag, setNewTag] = useState('')
  const [isMobileSidebarOpen, setIsMobileSidebarOpen] = useState(false)
  const bannerInputRef = useRef(null)
  const logoInputRef = useRef(null)

  const toggleMobileSidebar = () => {
    setIsMobileSidebarOpen(!isMobileSidebarOpen)
  }

  const handleChange = (e) => {
    const { name, value } = e.target
    setFormData({
      ...formData,
      [name]: value,
    })
  }

  const handleSubmit = (e) => {
    e.preventDefault()
    setIsEditing(false)
  }

  const handleAddTag = () => {
    if (newTag.trim() !== '' && !tags.includes(newTag.trim())) {
      setTags([...tags, newTag.trim()])
      setNewTag('')
    }
  }

  const handleRemoveTag = (tagToRemove) => {
    setTags(tags.filter((tag) => tag !== tagToRemove))
  }

  const handleKeyDown = (e) => {
    if (e.key === 'Enter') {
      e.preventDefault()
      handleAddTag()
    }
  }

  const handleImageChange = (e, type) => {
    const file = e.target.files[0]
    if (file) {
      const reader = new FileReader()
      reader.onloadend = () => {
        setFormData({
          ...formData,
          [type]: reader.result,
        })
      }
      reader.readAsDataURL(file)
    }
  }

  return (
<<<<<<< HEAD
    <div className="w-full flex min-h-screen bg-gray-50 dark:bg-gray-900 transition-colors duration-300">
    <SideBar onNavigate={() => {}} currentPage="foodprovider-profile" />
    <div className="max-w-5xl mx-auto">
      {/* <h1 className="text-2xl font-bold mb-6">Business Profile</h1> */}

      {/* Banner Section */}
        <div className="relative h-64 rounded-lg overflow-hidden mb-8 bg-blue-100 dark:bg-blue-900 transition-colors duration-300">
          <img
            src={formData.bannerUrl}
            alt="Business Banner"
            className="w-full h-full object-cover"
=======
    <div className="w-full flex min-h-screen">
      {/* Desktop Sidebar - Hidden on mobile */}
      <div className="hidden md:flex">
        <SideBar onNavigate={() => {}} currentPage="foodprovider-profile" />
      </div>

      {/* Mobile Sidebar Overlay */}
      {isMobileSidebarOpen && (
        <div className="fixed inset-0 z-50 md:hidden">
          {/* Backdrop */}
          <div 
            className="fixed inset-0 bg-black bg-opacity-50"
            onClick={toggleMobileSidebar}
>>>>>>> 8d05fc04
          />
          {/* Sidebar */}
          <div className="fixed left-0 top-0 h-full w-64 z-50">
            <SideBar 
              onNavigate={() => setIsMobileSidebarOpen(false)} 
              currentPage="foodprovider-profile"
              onClose={() => setIsMobileSidebarOpen(false)}
            />
          </div>
        </div>
      )}

      <div className="flex-1 overflow-auto">
        {/* Mobile Header */}
        <div className="md:hidden bg-white border-b border-gray-200 px-4 py-3 flex items-center justify-between">
          <button
            onClick={toggleMobileSidebar}
            className="p-2 text-gray-600 hover:text-gray-800 hover:bg-gray-100 rounded-lg"
            aria-label="Open menu"
          >
            <Menu size={24} />
          </button>
          <h1 className="text-lg font-semibold text-gray-900">Business Profile</h1>
          <div className="w-10" />
        </div>

<<<<<<< HEAD
      {/* Business Info Section */}
      <div className="bg-white dark:bg-gray-800 rounded-lg shadow-md overflow-hidden mb-8 transition-colors duration-300">
        <div className="p-6">
          <div className="flex justify-between items-center mb-4">
            <h3 className="text-xl font-semibold text-gray-900 dark:text-gray-100">Business Information</h3>
            {!isEditing ? (
              <button
                onClick={() => setIsEditing(true)}
                className="px-4 py-2 bg-blue-600 text-white rounded-md hover:bg-blue-700 transition-colors flex items-center"
              >
                <Edit2Icon className="h-4 w-4 mr-2" />
                Edit Profile
              </button>
            ) : (
              <div className="flex space-x-2">
                <button
                  onClick={handleSubmit}
                  className="px-4 py-2 bg-green-600 text-white rounded-md hover:bg-green-700 transition-colors flex items-center"
                >
                  <CheckIcon className="h-4 w-4 mr-2" />
                  Save
                </button>
                <button
                  onClick={() => {
                    setIsEditing(false)
                    setFormData(profileData)
                  }}
                  className="px-4 py-2 bg-gray-500 text-white rounded-md hover:bg-gray-600 transition-colors flex items-center"
                >
                  <XIcon className="h-4 w-4 mr-2" />
                  Cancel
                </button>
=======
        <div className="max-w-5xl mx-auto p-4 sm:p-6">
          {/* Banner Section */}
          <div className="relative h-48 sm:h-64 rounded-lg overflow-hidden mb-6 sm:mb-8 bg-blue-100">
            <img
              src={formData.bannerUrl}
              alt="Business Banner"
              className="w-full h-full object-cover"
            />
            <div className="absolute inset-0 bg-gradient-to-t from-black/70 to-transparent flex items-end">
              <div className="p-4 sm:p-6 text-white">
                <h2 className="text-xl sm:text-3xl font-bold">{formData.businessName}</h2>
>>>>>>> 8d05fc04
              </div>
            </div>
            <button
              onClick={() => bannerInputRef.current.click()}
              className="absolute top-2 right-2 sm:top-4 sm:right-4 bg-white/80 hover:bg-white p-2 rounded-full shadow-md transition-colors"
            >
              <Edit2Icon className="h-4 w-4 sm:h-5 sm:w-5 text-blue-900" />
            </button>
            <input
              type="file"
              accept="image/*"
              ref={bannerInputRef}
              style={{ display: 'none' }}
              onChange={(e) => handleImageChange(e, 'bannerUrl')}
            />
          </div>

<<<<<<< HEAD
          <div className="flex items-center mb-6 relative">
            <div className="h-24 w-24 bg-gray-200 dark:bg-gray-900 rounded-full overflow-hidden mr-6">
              <img
                src={formData.logoUrl}
                alt="Business Logo"
                className="h-full w-full object-cover"
              />
            </div>
            <button
              onClick={() => logoInputRef.current.click()}
              className="absolute left-16 top-16 bg-white/80 hover:bg-white p-2 rounded-full shadow-md transition-colors"
            >
              <Edit2Icon className="h-4 w-4 text-blue-900" />
            </button>
            <input
              type="file"
              accept="image/*"
              ref={logoInputRef}
              style={{ display: 'none' }}
              onChange={(e) => handleImageChange(e, 'logoUrl')}
            />
            <div>
              <span className="inline-block px-3 py-1 bg-blue-100 dark:bg-blue-900 text-blue-800 dark:text-blue-300 rounded-full font-medium text-sm">
                {formData.verificationStatus === 'Verified' ? (
                  <span className="flex items-center">
                    <CheckIcon className="h-4 w-4 mr-1 text-green-600 dark:text-green-400" />
                    Verified Business
                  </span>
                ) : formData.verificationStatus === 'Pending' ? (
                  <span className="text-yellow-600 dark:text-yellow-400">Verification Pending</span>
                ) : (
                  <span className="text-red-600 dark:text-red-400">Verification Required</span>
                )}
              </span>
            </div>
          </div>

          {isEditing ? (
            <form className="space-y-4">
              <div>
                <label className="block text-sm font-medium text-gray-700 dark:text-gray-200 mb-1">
                  Business Name
                </label>
                <input
                  type="text"
                  name="businessName"
                  value={formData.businessName}
                  onChange={handleChange}
                  className="w-full p-2 border border-gray-300 dark:border-gray-700 rounded-md bg-white dark:bg-gray-900 text-gray-900 dark:text-gray-100 placeholder-gray-400 dark:placeholder-gray-500"
                />
              </div>
              <div>
                <label className="block text-sm font-medium text-gray-700 dark:text-gray-200 mb-1">
                  Contact Email
                </label>
                <input
                  type="email"
                  name="email"
                  value={formData.email}
                  onChange={handleChange}
                  className="w-full p-2 border border-gray-300 dark:border-gray-700 rounded-md bg-white dark:bg-gray-900 text-gray-900 dark:text-gray-100 placeholder-gray-400 dark:placeholder-gray-500"
                />
              </div>
              <div>
                <label className="block text-sm font-medium text-gray-700 dark:text-gray-200 mb-1">
                  Phone Number
                </label>
                <input
                  type="tel"
                  name="phone"
                  value={formData.phone}
                  onChange={handleChange}
                  className="w-full p-2 border border-gray-300 dark:border-gray-700 rounded-md bg-white dark:bg-gray-900 text-gray-900 dark:text-gray-100 placeholder-gray-400 dark:placeholder-gray-500"
                />
              </div>
              <div>
                <label className="block text-sm font-medium text-gray-700 dark:text-gray-200 mb-1">
                  Business Address
                </label>
                <input
                  type="text"
                  name="address"
                  value={formData.address}
                  onChange={handleChange}
                  className="w-full p-2 border border-gray-300 dark:border-gray-700 rounded-md bg-white dark:bg-gray-900 text-gray-900 dark:text-gray-100 placeholder-gray-400 dark:placeholder-gray-500"
                />
              </div>
              <div>
                <label className="block text-sm font-medium text-gray-700 dark:text-gray-200 mb-1">
                  Business Description
                </label>
                <textarea
                  name="description"
                  value={formData.description}
                  onChange={handleChange}
                  rows="4"
                  className="w-full p-2 border border-gray-300 dark:border-gray-700 rounded-md bg-white dark:bg-gray-900 text-gray-900 dark:text-gray-100 placeholder-gray-400 dark:placeholder-gray-500"
=======
          {/* Business Info Section */}
          <div className="bg-white rounded-lg shadow-md overflow-hidden mb-6 sm:mb-8">
            <div className="p-4 sm:p-6">
              <div className="flex flex-col sm:flex-row sm:justify-between sm:items-center gap-4 mb-4">
                <h3 className="text-lg sm:text-xl font-semibold">Business Information</h3>
                {!isEditing ? (
                  <button
                    onClick={() => setIsEditing(true)}
                    className="px-4 py-2 bg-blue-600 text-white rounded-md hover:bg-blue-700 transition-colors flex items-center justify-center sm:justify-start text-sm sm:text-base"
                  >
                    <Edit2Icon className="h-4 w-4 mr-2" />
                    Edit Profile
                  </button>
                ) : (
                  <div className="flex flex-col sm:flex-row gap-2">
                    <button
                      onClick={handleSubmit}
                      className="px-4 py-2 bg-green-600 text-white rounded-md hover:bg-green-700 transition-colors flex items-center justify-center text-sm sm:text-base"
                    >
                      <CheckIcon className="h-4 w-4 mr-2" />
                      Save
                    </button>
                    <button
                      onClick={() => {
                        setIsEditing(false)
                        setFormData(profileData)
                      }}
                      className="px-4 py-2 bg-gray-500 text-white rounded-md hover:bg-gray-600 transition-colors flex items-center justify-center text-sm sm:text-base"
                    >
                      <XIcon className="h-4 w-4 mr-2" />
                      Cancel
                    </button>
                  </div>
                )}
              </div>

              <div className="flex flex-col sm:flex-row sm:items-center mb-6 relative">
                <div className="h-20 w-20 sm:h-24 sm:w-24 bg-gray-200 rounded-full overflow-hidden mb-4 sm:mb-0 sm:mr-6 mx-auto sm:mx-0">
                  <img
                    src={formData.logoUrl}
                    alt="Business Logo"
                    className="h-full w-full object-cover"
                  />
                </div>
                <button
                  onClick={() => logoInputRef.current.click()}
                  className="absolute left-1/2 transform -translate-x-1/2 top-14 sm:left-16 sm:top-16 sm:transform-none bg-white/80 hover:bg-white p-2 rounded-full shadow-md transition-colors"
                >
                  <Edit2Icon className="h-3 w-3 sm:h-4 sm:w-4 text-blue-900" />
                </button>
                <input
                  type="file"
                  accept="image/*"
                  ref={logoInputRef}
                  style={{ display: 'none' }}
                  onChange={(e) => handleImageChange(e, 'logoUrl')}
>>>>>>> 8d05fc04
                />
                <div className="text-center sm:text-left">
                  <span className="inline-block px-3 py-1 bg-blue-100 text-blue-800 rounded-full font-medium text-xs sm:text-sm">
                    {formData.verificationStatus === 'Verified' ? (
                      <span className="flex items-center">
                        <CheckIcon className="h-3 w-3 sm:h-4 sm:w-4 mr-1 text-green-600" />
                        Verified Business
                      </span>
                    ) : formData.verificationStatus === 'Pending' ? (
                      <span className="text-yellow-600">Verification Pending</span>
                    ) : (
                      <span className="text-red-600">Verification Required</span>
                    )}
                  </span>
                </div>
              </div>
<<<<<<< HEAD
              <div>
                <label className="block text-sm font-medium text-gray-700 dark:text-gray-200 mb-1">
                  Business Tags
                </label>
                <div className="flex flex-wrap gap-2 mb-2">
                  {tags.map((tag) => (
                    <span
                      key={tag}
                      className="inline-flex items-center px-3 py-1 bg-blue-100 dark:bg-blue-900 text-blue-800 dark:text-blue-300 rounded-full text-sm"
                    >
                      {tag}
                      <button
                        type="button"
                        onClick={() => handleRemoveTag(tag)}
                        className="ml-2 text-blue-600 dark:text-blue-400 hover:text-blue-800 dark:hover:text-blue-200"
=======

              {isEditing ? (
                <form className="space-y-4">
                  <div>
                    <label className="block text-sm font-medium text-gray-700 mb-1">
                      Business Name
                    </label>
                    <input
                      type="text"
                      name="businessName"
                      value={formData.businessName}
                      onChange={handleChange}
                      className="w-full p-2 border border-gray-300 rounded-md text-sm sm:text-base"
                    />
                  </div>
                  <div>
                    <label className="block text-sm font-medium text-gray-700 mb-1">
                      Contact Email
                    </label>
                    <input
                      type="email"
                      name="email"
                      value={formData.email}
                      onChange={handleChange}
                      className="w-full p-2 border border-gray-300 rounded-md text-sm sm:text-base"
                    />
                  </div>
                  <div>
                    <label className="block text-sm font-medium text-gray-700 mb-1">
                      Phone Number
                    </label>
                    <input
                      type="tel"
                      name="phone"
                      value={formData.phone}
                      onChange={handleChange}
                      className="w-full p-2 border border-gray-300 rounded-md text-sm sm:text-base"
                    />
                  </div>
                  <div>
                    <label className="block text-sm font-medium text-gray-700 mb-1">
                      Business Address
                    </label>
                    <input
                      type="text"
                      name="address"
                      value={formData.address}
                      onChange={handleChange}
                      className="w-full p-2 border border-gray-300 rounded-md text-sm sm:text-base"
                    />
                  </div>
                  <div>
                    <label className="block text-sm font-medium text-gray-700 mb-1">
                      Business Description
                    </label>
                    <textarea
                      name="description"
                      value={formData.description}
                      onChange={handleChange}
                      rows="4"
                      className="w-full p-2 border border-gray-300 rounded-md text-sm sm:text-base"
                    />
                  </div>
                  <div>
                    <label className="block text-sm font-medium text-gray-700 mb-1">
                      Business Tags
                    </label>
                    <div className="flex flex-wrap gap-2 mb-2">
                      {tags.map((tag) => (
                        <span
                          key={tag}
                          className="inline-flex items-center px-2 sm:px-3 py-1 bg-blue-100 text-blue-800 rounded-full text-xs sm:text-sm"
                        >
                          {tag}
                          <button
                            type="button"
                            onClick={() => handleRemoveTag(tag)}
                            className="ml-1 sm:ml-2 text-blue-600 hover:text-blue-800"
                          >
                            <XIcon className="h-3 w-3" />
                          </button>
                        </span>
                      ))}
                    </div>
                    <div className="flex">
                      <input
                        type="text"
                        value={newTag}
                        onChange={(e) => setNewTag(e.target.value)}
                        onKeyDown={handleKeyDown}
                        placeholder="Add a tag"
                        className="flex-1 p-2 border border-gray-300 rounded-l-md text-sm sm:text-base"
                      />
                      <button
                        type="button"
                        onClick={handleAddTag}
                        className="px-3 sm:px-4 py-2 bg-blue-600 text-white rounded-r-md hover:bg-blue-700 text-sm sm:text-base"
>>>>>>> 8d05fc04
                      >
                        Add
                      </button>
<<<<<<< HEAD
                    </span>
                  ))}
                </div>
                <div className="flex">
                  <input
                    type="text"
                    value={newTag}
                    onChange={(e) => setNewTag(e.target.value)}
                    onKeyDown={handleKeyDown}
                    placeholder="Add a tag"
                    className="flex-1 p-2 border border-gray-300 dark:border-gray-700 rounded-l-md bg-white dark:bg-gray-900 text-gray-900 dark:text-gray-100 placeholder-gray-400 dark:placeholder-gray-500"
                  />
                  <button
                    type="button"
                    onClick={handleAddTag}
                    className="px-4 py-2 bg-blue-600 text-white rounded-r-md hover:bg-blue-700"
                  >
                    Add
                  </button>
                </div>
              </div>
            </form>
          ) : (
            <div className="space-y-4">
              <div className="grid grid-cols-1 md:grid-cols-2 gap-4">
                <div>
                  <h4 className="text-sm font-medium text-gray-500 dark:text-gray-300">
                    Business Name
                  </h4>
                  <p className="text-gray-900 dark:text-gray-100">{formData.businessName}</p>
                </div>
                <div>
                  <h4 className="text-sm font-medium text-gray-500 dark:text-gray-300">
                    Contact Email
                  </h4>
                  <p className="text-gray-900 dark:text-gray-100">{formData.email}</p>
                </div>
                <div>
                  <h4 className="text-sm font-medium text-gray-500 dark:text-gray-300">
                    Phone Number
                  </h4>
                  <p className="text-gray-900 dark:text-gray-100">{formData.phone}</p>
                </div>
                <div>
                  <h4 className="text-sm font-medium text-gray-500 dark:text-gray-300">
                    Business Address
                  </h4>
                  <p className="text-gray-900 dark:text-gray-100">{formData.address}</p>
                </div>
              </div>
              <div>
                <h4 className="text-sm font-medium text-gray-500 dark:text-gray-300">
                  Business Description
                </h4>
                <p className="mt-1 text-gray-900 dark:text-gray-100">{formData.description}</p>
              </div>
              <div>
                <h4 className="text-sm font-medium text-gray-500 dark:text-gray-300">
                  Business Tags
                </h4>
                <div className="flex flex-wrap gap-2 mt-1">
                  {tags.map((tag) => (
                    <span
                      key={tag}
                      className="inline-block px-3 py-1 bg-blue-100 dark:bg-blue-900 text-blue-800 dark:text-blue-300 rounded-full text-sm"
                    >
                      {tag}
                    </span>
                  ))}
=======
                    </div>
                  </div>
                </form>
              ) : (
                <div className="space-y-4">
                  <div className="grid grid-cols-1 sm:grid-cols-2 gap-4">
                    <div>
                      <h4 className="text-sm font-medium text-gray-500">
                        Business Name
                      </h4>
                      <p className="text-sm sm:text-base">{formData.businessName}</p>
                    </div>
                    <div>
                      <h4 className="text-sm font-medium text-gray-500">
                        Contact Email
                      </h4>
                      <p className="text-sm sm:text-base break-words">{formData.email}</p>
                    </div>
                    <div>
                      <h4 className="text-sm font-medium text-gray-500">
                        Phone Number
                      </h4>
                      <p className="text-sm sm:text-base">{formData.phone}</p>
                    </div>
                    <div>
                      <h4 className="text-sm font-medium text-gray-500">
                        Business Address
                      </h4>
                      <p className="text-sm sm:text-base">{formData.address}</p>
                    </div>
                  </div>
                  <div>
                    <h4 className="text-sm font-medium text-gray-500">
                      Business Description
                    </h4>
                    <p className="mt-1 text-sm sm:text-base">{formData.description}</p>
                  </div>
                  <div>
                    <h4 className="text-sm font-medium text-gray-500">
                      Business Tags
                    </h4>
                    <div className="flex flex-wrap gap-2 mt-1">
                      {tags.map((tag) => (
                        <span
                          key={tag}
                          className="inline-block px-2 sm:px-3 py-1 bg-blue-100 text-blue-800 rounded-full text-xs sm:text-sm"
                        >
                          {tag}
                        </span>
                      ))}
                    </div>
                  </div>
                </div>
              )}
            </div>
          </div>

          {/* Impact Snapshot Section */}
          <div className="bg-white rounded-lg shadow-md overflow-hidden mb-6 sm:mb-8">
            <div className="p-4 sm:p-6">
              <h3 className="text-lg sm:text-xl font-semibold mb-4">Your Impact</h3>
              <div className="grid grid-cols-1 sm:grid-cols-3 gap-4">
                <div className="bg-green-50 p-3 sm:p-4 rounded-lg">
                  <h4 className="text-xs sm:text-sm font-medium text-gray-500">
                    Meals Donated
                  </h4>
                  <p className="text-2xl sm:text-3xl font-bold text-green-600">
                    {sustainabilityData.mealsSaved}
                  </p>
                </div>
                <div className="bg-blue-50 p-3 sm:p-4 rounded-lg">
                  <h4 className="text-xs sm:text-sm font-medium text-gray-500">
                    Food Weight Saved (kg)
                  </h4>
                  <p className="text-2xl sm:text-3xl font-bold text-blue-600">
                    {sustainabilityData.mealsSaved * 0.5}
                  </p>
                </div>
                <div className="bg-yellow-50 p-3 sm:p-4 rounded-lg">
                  <h4 className="text-xs sm:text-sm font-medium text-gray-500">
                    CO₂ Reduced (kg)
                  </h4>
                  <p className="text-2xl sm:text-3xl font-bold text-yellow-600">
                    {sustainabilityData.co2Reduced}
                  </p>
>>>>>>> 8d05fc04
                </div>
              </div>
            </div>
          </div>

<<<<<<< HEAD
      {/* Impact Snapshot Section */}
      <div className="bg-white dark:bg-gray-800 rounded-lg shadow-md overflow-hidden mb-8 transition-colors duration-300">
        <div className="p-6">
          <h3 className="text-xl font-semibold mb-4 text-gray-900 dark:text-gray-100">Your Impact</h3>
          <div className="grid grid-cols-1 md:grid-cols-3 gap-4">
            <div className="bg-green-50 dark:bg-green-900 p-4 rounded-lg">
              <h4 className="text-sm font-medium text-gray-500 dark:text-gray-300">
                Meals Donated
              </h4>
              <p className="text-3xl font-bold text-green-600 dark:text-green-400">
                {sustainabilityData.mealsSaved}
              </p>
            </div>
            <div className="bg-blue-50 dark:bg-blue-900 p-4 rounded-lg">
              <h4 className="text-sm font-medium text-gray-500 dark:text-gray-300">
                Food Weight Saved (kg)
              </h4>
              <p className="text-3xl font-bold text-blue-600 dark:text-blue-400">
                {sustainabilityData.mealsSaved * 0.5}
              </p>
            </div>
            <div className="bg-yellow-50 dark:bg-yellow-900 p-4 rounded-lg">
              <h4 className="text-sm font-medium text-gray-500 dark:text-gray-300">
                CO₂ Reduced (kg)
              </h4>
              <p className="text-3xl font-bold text-yellow-600 dark:text-yellow-400">
                {sustainabilityData.co2Reduced}
              </p>
            </div>
          </div>
        </div>
      </div>

      {/* Quick Access Buttons */}
      <div className="flex flex-wrap gap-4 mb-8">
        <button className="px-6 py-3 bg-white dark:bg-gray-800 border border-blue-600 dark:border-blue-700 text-blue-600 dark:text-blue-400 rounded-md hover:bg-blue-50 dark:hover:bg-blue-900 transition-colors">
          Download Impact Report
        </button>
      </div>
    </div>
=======
          {/* Quick Access Buttons */}
          <div className="flex flex-col sm:flex-row gap-4 mb-6 sm:mb-8">
            <button className="w-full sm:w-auto px-4 sm:px-6 py-3 bg-white border border-blue-600 text-blue-600 rounded-md hover:bg-blue-50 transition-colors text-sm sm:text-base">
              Download Impact Report
            </button>
          </div>
        </div>
      </div>
>>>>>>> 8d05fc04
    </div>
  )
}

export default ProfilePage;<|MERGE_RESOLUTION|>--- conflicted
+++ resolved
@@ -62,20 +62,7 @@
   }
 
   return (
-<<<<<<< HEAD
     <div className="w-full flex min-h-screen bg-gray-50 dark:bg-gray-900 transition-colors duration-300">
-    <SideBar onNavigate={() => {}} currentPage="foodprovider-profile" />
-    <div className="max-w-5xl mx-auto">
-      {/* <h1 className="text-2xl font-bold mb-6">Business Profile</h1> */}
-
-      {/* Banner Section */}
-        <div className="relative h-64 rounded-lg overflow-hidden mb-8 bg-blue-100 dark:bg-blue-900 transition-colors duration-300">
-          <img
-            src={formData.bannerUrl}
-            alt="Business Banner"
-            className="w-full h-full object-cover"
-=======
-    <div className="w-full flex min-h-screen">
       {/* Desktop Sidebar - Hidden on mobile */}
       <div className="hidden md:flex">
         <SideBar onNavigate={() => {}} currentPage="foodprovider-profile" />
@@ -88,7 +75,6 @@
           <div 
             className="fixed inset-0 bg-black bg-opacity-50"
             onClick={toggleMobileSidebar}
->>>>>>> 8d05fc04
           />
           {/* Sidebar */}
           <div className="fixed left-0 top-0 h-full w-64 z-50">
@@ -103,55 +89,21 @@
 
       <div className="flex-1 overflow-auto">
         {/* Mobile Header */}
-        <div className="md:hidden bg-white border-b border-gray-200 px-4 py-3 flex items-center justify-between">
+        <div className="md:hidden bg-white dark:bg-gray-800 border-b border-gray-200 dark:border-gray-700 px-4 py-3 flex items-center justify-between transition-colors duration-300">
           <button
             onClick={toggleMobileSidebar}
-            className="p-2 text-gray-600 hover:text-gray-800 hover:bg-gray-100 rounded-lg"
+            className="p-2 text-gray-600 dark:text-gray-300 hover:text-gray-800 dark:hover:text-gray-100 hover:bg-gray-100 dark:hover:bg-gray-700 rounded-lg transition-colors duration-300"
             aria-label="Open menu"
           >
             <Menu size={24} />
           </button>
-          <h1 className="text-lg font-semibold text-gray-900">Business Profile</h1>
+          <h1 className="text-lg font-semibold text-gray-900 dark:text-gray-100">Business Profile</h1>
           <div className="w-10" />
         </div>
 
-<<<<<<< HEAD
-      {/* Business Info Section */}
-      <div className="bg-white dark:bg-gray-800 rounded-lg shadow-md overflow-hidden mb-8 transition-colors duration-300">
-        <div className="p-6">
-          <div className="flex justify-between items-center mb-4">
-            <h3 className="text-xl font-semibold text-gray-900 dark:text-gray-100">Business Information</h3>
-            {!isEditing ? (
-              <button
-                onClick={() => setIsEditing(true)}
-                className="px-4 py-2 bg-blue-600 text-white rounded-md hover:bg-blue-700 transition-colors flex items-center"
-              >
-                <Edit2Icon className="h-4 w-4 mr-2" />
-                Edit Profile
-              </button>
-            ) : (
-              <div className="flex space-x-2">
-                <button
-                  onClick={handleSubmit}
-                  className="px-4 py-2 bg-green-600 text-white rounded-md hover:bg-green-700 transition-colors flex items-center"
-                >
-                  <CheckIcon className="h-4 w-4 mr-2" />
-                  Save
-                </button>
-                <button
-                  onClick={() => {
-                    setIsEditing(false)
-                    setFormData(profileData)
-                  }}
-                  className="px-4 py-2 bg-gray-500 text-white rounded-md hover:bg-gray-600 transition-colors flex items-center"
-                >
-                  <XIcon className="h-4 w-4 mr-2" />
-                  Cancel
-                </button>
-=======
         <div className="max-w-5xl mx-auto p-4 sm:p-6">
           {/* Banner Section */}
-          <div className="relative h-48 sm:h-64 rounded-lg overflow-hidden mb-6 sm:mb-8 bg-blue-100">
+          <div className="relative h-48 sm:h-64 rounded-lg overflow-hidden mb-6 sm:mb-8 bg-blue-100 dark:bg-blue-900 transition-colors duration-300">
             <img
               src={formData.bannerUrl}
               alt="Business Banner"
@@ -160,7 +112,6 @@
             <div className="absolute inset-0 bg-gradient-to-t from-black/70 to-transparent flex items-end">
               <div className="p-4 sm:p-6 text-white">
                 <h2 className="text-xl sm:text-3xl font-bold">{formData.businessName}</h2>
->>>>>>> 8d05fc04
               </div>
             </div>
             <button
@@ -178,110 +129,11 @@
             />
           </div>
 
-<<<<<<< HEAD
-          <div className="flex items-center mb-6 relative">
-            <div className="h-24 w-24 bg-gray-200 dark:bg-gray-900 rounded-full overflow-hidden mr-6">
-              <img
-                src={formData.logoUrl}
-                alt="Business Logo"
-                className="h-full w-full object-cover"
-              />
-            </div>
-            <button
-              onClick={() => logoInputRef.current.click()}
-              className="absolute left-16 top-16 bg-white/80 hover:bg-white p-2 rounded-full shadow-md transition-colors"
-            >
-              <Edit2Icon className="h-4 w-4 text-blue-900" />
-            </button>
-            <input
-              type="file"
-              accept="image/*"
-              ref={logoInputRef}
-              style={{ display: 'none' }}
-              onChange={(e) => handleImageChange(e, 'logoUrl')}
-            />
-            <div>
-              <span className="inline-block px-3 py-1 bg-blue-100 dark:bg-blue-900 text-blue-800 dark:text-blue-300 rounded-full font-medium text-sm">
-                {formData.verificationStatus === 'Verified' ? (
-                  <span className="flex items-center">
-                    <CheckIcon className="h-4 w-4 mr-1 text-green-600 dark:text-green-400" />
-                    Verified Business
-                  </span>
-                ) : formData.verificationStatus === 'Pending' ? (
-                  <span className="text-yellow-600 dark:text-yellow-400">Verification Pending</span>
-                ) : (
-                  <span className="text-red-600 dark:text-red-400">Verification Required</span>
-                )}
-              </span>
-            </div>
-          </div>
-
-          {isEditing ? (
-            <form className="space-y-4">
-              <div>
-                <label className="block text-sm font-medium text-gray-700 dark:text-gray-200 mb-1">
-                  Business Name
-                </label>
-                <input
-                  type="text"
-                  name="businessName"
-                  value={formData.businessName}
-                  onChange={handleChange}
-                  className="w-full p-2 border border-gray-300 dark:border-gray-700 rounded-md bg-white dark:bg-gray-900 text-gray-900 dark:text-gray-100 placeholder-gray-400 dark:placeholder-gray-500"
-                />
-              </div>
-              <div>
-                <label className="block text-sm font-medium text-gray-700 dark:text-gray-200 mb-1">
-                  Contact Email
-                </label>
-                <input
-                  type="email"
-                  name="email"
-                  value={formData.email}
-                  onChange={handleChange}
-                  className="w-full p-2 border border-gray-300 dark:border-gray-700 rounded-md bg-white dark:bg-gray-900 text-gray-900 dark:text-gray-100 placeholder-gray-400 dark:placeholder-gray-500"
-                />
-              </div>
-              <div>
-                <label className="block text-sm font-medium text-gray-700 dark:text-gray-200 mb-1">
-                  Phone Number
-                </label>
-                <input
-                  type="tel"
-                  name="phone"
-                  value={formData.phone}
-                  onChange={handleChange}
-                  className="w-full p-2 border border-gray-300 dark:border-gray-700 rounded-md bg-white dark:bg-gray-900 text-gray-900 dark:text-gray-100 placeholder-gray-400 dark:placeholder-gray-500"
-                />
-              </div>
-              <div>
-                <label className="block text-sm font-medium text-gray-700 dark:text-gray-200 mb-1">
-                  Business Address
-                </label>
-                <input
-                  type="text"
-                  name="address"
-                  value={formData.address}
-                  onChange={handleChange}
-                  className="w-full p-2 border border-gray-300 dark:border-gray-700 rounded-md bg-white dark:bg-gray-900 text-gray-900 dark:text-gray-100 placeholder-gray-400 dark:placeholder-gray-500"
-                />
-              </div>
-              <div>
-                <label className="block text-sm font-medium text-gray-700 dark:text-gray-200 mb-1">
-                  Business Description
-                </label>
-                <textarea
-                  name="description"
-                  value={formData.description}
-                  onChange={handleChange}
-                  rows="4"
-                  className="w-full p-2 border border-gray-300 dark:border-gray-700 rounded-md bg-white dark:bg-gray-900 text-gray-900 dark:text-gray-100 placeholder-gray-400 dark:placeholder-gray-500"
-=======
           {/* Business Info Section */}
-          <div className="bg-white rounded-lg shadow-md overflow-hidden mb-6 sm:mb-8">
+          <div className="bg-white dark:bg-gray-800 rounded-lg shadow-md overflow-hidden mb-6 sm:mb-8 transition-colors duration-300">
             <div className="p-4 sm:p-6">
               <div className="flex flex-col sm:flex-row sm:justify-between sm:items-center gap-4 mb-4">
-                <h3 className="text-lg sm:text-xl font-semibold">Business Information</h3>
+                <h3 className="text-lg sm:text-xl font-semibold text-gray-900 dark:text-gray-100">Business Information</h3>
                 {!isEditing ? (
                   <button
                     onClick={() => setIsEditing(true)}
@@ -314,7 +166,7 @@
               </div>
 
               <div className="flex flex-col sm:flex-row sm:items-center mb-6 relative">
-                <div className="h-20 w-20 sm:h-24 sm:w-24 bg-gray-200 rounded-full overflow-hidden mb-4 sm:mb-0 sm:mr-6 mx-auto sm:mx-0">
+                <div className="h-20 w-20 sm:h-24 sm:w-24 bg-gray-200 dark:bg-gray-700 rounded-full overflow-hidden mb-4 sm:mb-0 sm:mr-6 mx-auto sm:mx-0 transition-colors duration-300">
                   <img
                     src={formData.logoUrl}
                     alt="Business Logo"
@@ -333,45 +185,27 @@
                   ref={logoInputRef}
                   style={{ display: 'none' }}
                   onChange={(e) => handleImageChange(e, 'logoUrl')}
->>>>>>> 8d05fc04
                 />
                 <div className="text-center sm:text-left">
-                  <span className="inline-block px-3 py-1 bg-blue-100 text-blue-800 rounded-full font-medium text-xs sm:text-sm">
+                  <span className="inline-block px-3 py-1 bg-blue-100 dark:bg-blue-900 text-blue-800 dark:text-blue-300 rounded-full font-medium text-xs sm:text-sm transition-colors duration-300">
                     {formData.verificationStatus === 'Verified' ? (
                       <span className="flex items-center">
-                        <CheckIcon className="h-3 w-3 sm:h-4 sm:w-4 mr-1 text-green-600" />
+                        <CheckIcon className="h-3 w-3 sm:h-4 sm:w-4 mr-1 text-green-600 dark:text-green-400" />
                         Verified Business
                       </span>
                     ) : formData.verificationStatus === 'Pending' ? (
-                      <span className="text-yellow-600">Verification Pending</span>
+                      <span className="text-yellow-600 dark:text-yellow-400">Verification Pending</span>
                     ) : (
-                      <span className="text-red-600">Verification Required</span>
+                      <span className="text-red-600 dark:text-red-400">Verification Required</span>
                     )}
                   </span>
                 </div>
               </div>
-<<<<<<< HEAD
-              <div>
-                <label className="block text-sm font-medium text-gray-700 dark:text-gray-200 mb-1">
-                  Business Tags
-                </label>
-                <div className="flex flex-wrap gap-2 mb-2">
-                  {tags.map((tag) => (
-                    <span
-                      key={tag}
-                      className="inline-flex items-center px-3 py-1 bg-blue-100 dark:bg-blue-900 text-blue-800 dark:text-blue-300 rounded-full text-sm"
-                    >
-                      {tag}
-                      <button
-                        type="button"
-                        onClick={() => handleRemoveTag(tag)}
-                        className="ml-2 text-blue-600 dark:text-blue-400 hover:text-blue-800 dark:hover:text-blue-200"
-=======
 
               {isEditing ? (
                 <form className="space-y-4">
                   <div>
-                    <label className="block text-sm font-medium text-gray-700 mb-1">
+                    <label className="block text-sm font-medium text-gray-700 dark:text-gray-200 mb-1">
                       Business Name
                     </label>
                     <input
@@ -379,11 +213,11 @@
                       name="businessName"
                       value={formData.businessName}
                       onChange={handleChange}
-                      className="w-full p-2 border border-gray-300 rounded-md text-sm sm:text-base"
+                      className="w-full p-2 border border-gray-300 dark:border-gray-600 rounded-md text-sm sm:text-base bg-white dark:bg-gray-700 text-gray-900 dark:text-gray-100 placeholder-gray-400 dark:placeholder-gray-300 transition-colors duration-300"
                     />
                   </div>
                   <div>
-                    <label className="block text-sm font-medium text-gray-700 mb-1">
+                    <label className="block text-sm font-medium text-gray-700 dark:text-gray-200 mb-1">
                       Contact Email
                     </label>
                     <input
@@ -391,11 +225,11 @@
                       name="email"
                       value={formData.email}
                       onChange={handleChange}
-                      className="w-full p-2 border border-gray-300 rounded-md text-sm sm:text-base"
+                      className="w-full p-2 border border-gray-300 dark:border-gray-600 rounded-md text-sm sm:text-base bg-white dark:bg-gray-700 text-gray-900 dark:text-gray-100 placeholder-gray-400 dark:placeholder-gray-300 transition-colors duration-300"
                     />
                   </div>
                   <div>
-                    <label className="block text-sm font-medium text-gray-700 mb-1">
+                    <label className="block text-sm font-medium text-gray-700 dark:text-gray-200 mb-1">
                       Phone Number
                     </label>
                     <input
@@ -403,11 +237,11 @@
                       name="phone"
                       value={formData.phone}
                       onChange={handleChange}
-                      className="w-full p-2 border border-gray-300 rounded-md text-sm sm:text-base"
+                      className="w-full p-2 border border-gray-300 dark:border-gray-600 rounded-md text-sm sm:text-base bg-white dark:bg-gray-700 text-gray-900 dark:text-gray-100 placeholder-gray-400 dark:placeholder-gray-300 transition-colors duration-300"
                     />
                   </div>
                   <div>
-                    <label className="block text-sm font-medium text-gray-700 mb-1">
+                    <label className="block text-sm font-medium text-gray-700 dark:text-gray-200 mb-1">
                       Business Address
                     </label>
                     <input
@@ -415,11 +249,11 @@
                       name="address"
                       value={formData.address}
                       onChange={handleChange}
-                      className="w-full p-2 border border-gray-300 rounded-md text-sm sm:text-base"
+                      className="w-full p-2 border border-gray-300 dark:border-gray-600 rounded-md text-sm sm:text-base bg-white dark:bg-gray-700 text-gray-900 dark:text-gray-100 placeholder-gray-400 dark:placeholder-gray-300 transition-colors duration-300"
                     />
                   </div>
                   <div>
-                    <label className="block text-sm font-medium text-gray-700 mb-1">
+                    <label className="block text-sm font-medium text-gray-700 dark:text-gray-200 mb-1">
                       Business Description
                     </label>
                     <textarea
@@ -427,24 +261,24 @@
                       value={formData.description}
                       onChange={handleChange}
                       rows="4"
-                      className="w-full p-2 border border-gray-300 rounded-md text-sm sm:text-base"
+                      className="w-full p-2 border border-gray-300 dark:border-gray-600 rounded-md text-sm sm:text-base bg-white dark:bg-gray-700 text-gray-900 dark:text-gray-100 placeholder-gray-400 dark:placeholder-gray-300 transition-colors duration-300"
                     />
                   </div>
                   <div>
-                    <label className="block text-sm font-medium text-gray-700 mb-1">
+                    <label className="block text-sm font-medium text-gray-700 dark:text-gray-200 mb-1">
                       Business Tags
                     </label>
                     <div className="flex flex-wrap gap-2 mb-2">
                       {tags.map((tag) => (
                         <span
                           key={tag}
-                          className="inline-flex items-center px-2 sm:px-3 py-1 bg-blue-100 text-blue-800 rounded-full text-xs sm:text-sm"
+                          className="inline-flex items-center px-2 sm:px-3 py-1 bg-blue-100 dark:bg-blue-900 text-blue-800 dark:text-blue-300 rounded-full text-xs sm:text-sm transition-colors duration-300"
                         >
                           {tag}
                           <button
                             type="button"
                             onClick={() => handleRemoveTag(tag)}
-                            className="ml-1 sm:ml-2 text-blue-600 hover:text-blue-800"
+                            className="ml-1 sm:ml-2 text-blue-600 dark:text-blue-400 hover:text-blue-800 dark:hover:text-blue-200 transition-colors duration-300"
                           >
                             <XIcon className="h-3 w-3" />
                           </button>
@@ -458,87 +292,15 @@
                         onChange={(e) => setNewTag(e.target.value)}
                         onKeyDown={handleKeyDown}
                         placeholder="Add a tag"
-                        className="flex-1 p-2 border border-gray-300 rounded-l-md text-sm sm:text-base"
+                        className="flex-1 p-2 border border-gray-300 dark:border-gray-600 rounded-l-md text-sm sm:text-base bg-white dark:bg-gray-700 text-gray-900 dark:text-gray-100 placeholder-gray-400 dark:placeholder-gray-300 transition-colors duration-300"
                       />
                       <button
                         type="button"
                         onClick={handleAddTag}
                         className="px-3 sm:px-4 py-2 bg-blue-600 text-white rounded-r-md hover:bg-blue-700 text-sm sm:text-base"
->>>>>>> 8d05fc04
                       >
                         Add
                       </button>
-<<<<<<< HEAD
-                    </span>
-                  ))}
-                </div>
-                <div className="flex">
-                  <input
-                    type="text"
-                    value={newTag}
-                    onChange={(e) => setNewTag(e.target.value)}
-                    onKeyDown={handleKeyDown}
-                    placeholder="Add a tag"
-                    className="flex-1 p-2 border border-gray-300 dark:border-gray-700 rounded-l-md bg-white dark:bg-gray-900 text-gray-900 dark:text-gray-100 placeholder-gray-400 dark:placeholder-gray-500"
-                  />
-                  <button
-                    type="button"
-                    onClick={handleAddTag}
-                    className="px-4 py-2 bg-blue-600 text-white rounded-r-md hover:bg-blue-700"
-                  >
-                    Add
-                  </button>
-                </div>
-              </div>
-            </form>
-          ) : (
-            <div className="space-y-4">
-              <div className="grid grid-cols-1 md:grid-cols-2 gap-4">
-                <div>
-                  <h4 className="text-sm font-medium text-gray-500 dark:text-gray-300">
-                    Business Name
-                  </h4>
-                  <p className="text-gray-900 dark:text-gray-100">{formData.businessName}</p>
-                </div>
-                <div>
-                  <h4 className="text-sm font-medium text-gray-500 dark:text-gray-300">
-                    Contact Email
-                  </h4>
-                  <p className="text-gray-900 dark:text-gray-100">{formData.email}</p>
-                </div>
-                <div>
-                  <h4 className="text-sm font-medium text-gray-500 dark:text-gray-300">
-                    Phone Number
-                  </h4>
-                  <p className="text-gray-900 dark:text-gray-100">{formData.phone}</p>
-                </div>
-                <div>
-                  <h4 className="text-sm font-medium text-gray-500 dark:text-gray-300">
-                    Business Address
-                  </h4>
-                  <p className="text-gray-900 dark:text-gray-100">{formData.address}</p>
-                </div>
-              </div>
-              <div>
-                <h4 className="text-sm font-medium text-gray-500 dark:text-gray-300">
-                  Business Description
-                </h4>
-                <p className="mt-1 text-gray-900 dark:text-gray-100">{formData.description}</p>
-              </div>
-              <div>
-                <h4 className="text-sm font-medium text-gray-500 dark:text-gray-300">
-                  Business Tags
-                </h4>
-                <div className="flex flex-wrap gap-2 mt-1">
-                  {tags.map((tag) => (
-                    <span
-                      key={tag}
-                      className="inline-block px-3 py-1 bg-blue-100 dark:bg-blue-900 text-blue-800 dark:text-blue-300 rounded-full text-sm"
-                    >
-                      {tag}
-                    </span>
-                  ))}
-=======
                     </div>
                   </div>
                 </form>
@@ -546,45 +308,45 @@
                 <div className="space-y-4">
                   <div className="grid grid-cols-1 sm:grid-cols-2 gap-4">
                     <div>
-                      <h4 className="text-sm font-medium text-gray-500">
+                      <h4 className="text-sm font-medium text-gray-500 dark:text-gray-300">
                         Business Name
                       </h4>
-                      <p className="text-sm sm:text-base">{formData.businessName}</p>
+                      <p className="text-sm sm:text-base text-gray-900 dark:text-gray-100">{formData.businessName}</p>
                     </div>
                     <div>
-                      <h4 className="text-sm font-medium text-gray-500">
+                      <h4 className="text-sm font-medium text-gray-500 dark:text-gray-300">
                         Contact Email
                       </h4>
-                      <p className="text-sm sm:text-base break-words">{formData.email}</p>
+                      <p className="text-sm sm:text-base break-words text-gray-900 dark:text-gray-100">{formData.email}</p>
                     </div>
                     <div>
-                      <h4 className="text-sm font-medium text-gray-500">
+                      <h4 className="text-sm font-medium text-gray-500 dark:text-gray-300">
                         Phone Number
                       </h4>
-                      <p className="text-sm sm:text-base">{formData.phone}</p>
+                      <p className="text-sm sm:text-base text-gray-900 dark:text-gray-100">{formData.phone}</p>
                     </div>
                     <div>
-                      <h4 className="text-sm font-medium text-gray-500">
+                      <h4 className="text-sm font-medium text-gray-500 dark:text-gray-300">
                         Business Address
                       </h4>
-                      <p className="text-sm sm:text-base">{formData.address}</p>
-                    </div>
-                  </div>
-                  <div>
-                    <h4 className="text-sm font-medium text-gray-500">
+                      <p className="text-sm sm:text-base text-gray-900 dark:text-gray-100">{formData.address}</p>
+                    </div>
+                  </div>
+                  <div>
+                    <h4 className="text-sm font-medium text-gray-500 dark:text-gray-300">
                       Business Description
                     </h4>
-                    <p className="mt-1 text-sm sm:text-base">{formData.description}</p>
-                  </div>
-                  <div>
-                    <h4 className="text-sm font-medium text-gray-500">
+                    <p className="mt-1 text-sm sm:text-base text-gray-900 dark:text-gray-100">{formData.description}</p>
+                  </div>
+                  <div>
+                    <h4 className="text-sm font-medium text-gray-500 dark:text-gray-300">
                       Business Tags
                     </h4>
                     <div className="flex flex-wrap gap-2 mt-1">
                       {tags.map((tag) => (
                         <span
                           key={tag}
-                          className="inline-block px-2 sm:px-3 py-1 bg-blue-100 text-blue-800 rounded-full text-xs sm:text-sm"
+                          className="inline-block px-2 sm:px-3 py-1 bg-blue-100 dark:bg-blue-900 text-blue-800 dark:text-blue-300 rounded-full text-xs sm:text-sm transition-colors duration-300"
                         >
                           {tag}
                         </span>
@@ -597,90 +359,46 @@
           </div>
 
           {/* Impact Snapshot Section */}
-          <div className="bg-white rounded-lg shadow-md overflow-hidden mb-6 sm:mb-8">
+          <div className="bg-white dark:bg-gray-800 rounded-lg shadow-md overflow-hidden mb-6 sm:mb-8 transition-colors duration-300">
             <div className="p-4 sm:p-6">
-              <h3 className="text-lg sm:text-xl font-semibold mb-4">Your Impact</h3>
+              <h3 className="text-lg sm:text-xl font-semibold mb-4 text-gray-900 dark:text-gray-100">Your Impact</h3>
               <div className="grid grid-cols-1 sm:grid-cols-3 gap-4">
-                <div className="bg-green-50 p-3 sm:p-4 rounded-lg">
-                  <h4 className="text-xs sm:text-sm font-medium text-gray-500">
+                <div className="bg-green-50 dark:bg-green-900 p-3 sm:p-4 rounded-lg transition-colors duration-300">
+                  <h4 className="text-xs sm:text-sm font-medium text-gray-500 dark:text-gray-300">
                     Meals Donated
                   </h4>
-                  <p className="text-2xl sm:text-3xl font-bold text-green-600">
+                  <p className="text-2xl sm:text-3xl font-bold text-green-600 dark:text-green-400">
                     {sustainabilityData.mealsSaved}
                   </p>
                 </div>
-                <div className="bg-blue-50 p-3 sm:p-4 rounded-lg">
-                  <h4 className="text-xs sm:text-sm font-medium text-gray-500">
+                <div className="bg-blue-50 dark:bg-blue-900 p-3 sm:p-4 rounded-lg transition-colors duration-300">
+                  <h4 className="text-xs sm:text-sm font-medium text-gray-500 dark:text-gray-300">
                     Food Weight Saved (kg)
                   </h4>
-                  <p className="text-2xl sm:text-3xl font-bold text-blue-600">
+                  <p className="text-2xl sm:text-3xl font-bold text-blue-600 dark:text-blue-400">
                     {sustainabilityData.mealsSaved * 0.5}
                   </p>
                 </div>
-                <div className="bg-yellow-50 p-3 sm:p-4 rounded-lg">
-                  <h4 className="text-xs sm:text-sm font-medium text-gray-500">
+                <div className="bg-yellow-50 dark:bg-yellow-900 p-3 sm:p-4 rounded-lg transition-colors duration-300">
+                  <h4 className="text-xs sm:text-sm font-medium text-gray-500 dark:text-gray-300">
                     CO₂ Reduced (kg)
                   </h4>
-                  <p className="text-2xl sm:text-3xl font-bold text-yellow-600">
+                  <p className="text-2xl sm:text-3xl font-bold text-yellow-600 dark:text-yellow-400">
                     {sustainabilityData.co2Reduced}
                   </p>
->>>>>>> 8d05fc04
                 </div>
               </div>
             </div>
           </div>
 
-<<<<<<< HEAD
-      {/* Impact Snapshot Section */}
-      <div className="bg-white dark:bg-gray-800 rounded-lg shadow-md overflow-hidden mb-8 transition-colors duration-300">
-        <div className="p-6">
-          <h3 className="text-xl font-semibold mb-4 text-gray-900 dark:text-gray-100">Your Impact</h3>
-          <div className="grid grid-cols-1 md:grid-cols-3 gap-4">
-            <div className="bg-green-50 dark:bg-green-900 p-4 rounded-lg">
-              <h4 className="text-sm font-medium text-gray-500 dark:text-gray-300">
-                Meals Donated
-              </h4>
-              <p className="text-3xl font-bold text-green-600 dark:text-green-400">
-                {sustainabilityData.mealsSaved}
-              </p>
-            </div>
-            <div className="bg-blue-50 dark:bg-blue-900 p-4 rounded-lg">
-              <h4 className="text-sm font-medium text-gray-500 dark:text-gray-300">
-                Food Weight Saved (kg)
-              </h4>
-              <p className="text-3xl font-bold text-blue-600 dark:text-blue-400">
-                {sustainabilityData.mealsSaved * 0.5}
-              </p>
-            </div>
-            <div className="bg-yellow-50 dark:bg-yellow-900 p-4 rounded-lg">
-              <h4 className="text-sm font-medium text-gray-500 dark:text-gray-300">
-                CO₂ Reduced (kg)
-              </h4>
-              <p className="text-3xl font-bold text-yellow-600 dark:text-yellow-400">
-                {sustainabilityData.co2Reduced}
-              </p>
-            </div>
-          </div>
-        </div>
-      </div>
-
-      {/* Quick Access Buttons */}
-      <div className="flex flex-wrap gap-4 mb-8">
-        <button className="px-6 py-3 bg-white dark:bg-gray-800 border border-blue-600 dark:border-blue-700 text-blue-600 dark:text-blue-400 rounded-md hover:bg-blue-50 dark:hover:bg-blue-900 transition-colors">
-          Download Impact Report
-        </button>
-      </div>
-    </div>
-=======
           {/* Quick Access Buttons */}
           <div className="flex flex-col sm:flex-row gap-4 mb-6 sm:mb-8">
-            <button className="w-full sm:w-auto px-4 sm:px-6 py-3 bg-white border border-blue-600 text-blue-600 rounded-md hover:bg-blue-50 transition-colors text-sm sm:text-base">
+            <button className="w-full sm:w-auto px-4 sm:px-6 py-3 bg-white dark:bg-gray-800 border border-blue-600 dark:border-blue-500 text-blue-600 dark:text-blue-400 rounded-md hover:bg-blue-50 dark:hover:bg-blue-900 transition-colors duration-300 text-sm sm:text-base">
               Download Impact Report
             </button>
           </div>
         </div>
       </div>
->>>>>>> 8d05fc04
     </div>
   )
 }
