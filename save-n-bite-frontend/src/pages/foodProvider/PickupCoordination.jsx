import React, { useState, useEffect } from 'react';
import {
  Clock4,
  QrCode,
  Calendar,
  Search,
  Phone,
  Mail,
  Clock,
  RefreshCw,
  CheckCircle,
  XCircle,
  AlertTriangle,
} from 'lucide-react';
import {StatusBadge} from '../../components/foodProvider/StatusBadge';
import { Button } from '../../components/foodProvider/Button'
import CalendarView from '../../components/foodProvider/CalendarView';
import SideBar from '../../components/foodProvider/SideBar';
import schedulingAPI from '../../services/schedulingAPI';

function PickupCoordination() {
  const [pickups, setPickups] = useState([]);
  const [scheduleOverview, setScheduleOverview] = useState(null);
  const [dateFilter, setDateFilter] = useState('all');
  const [statusFilter, setStatusFilter] = useState('all');
  const [searchQuery, setSearchQuery] = useState('');
  const [showQRCode, setShowQRCode] = useState(null);
  const [viewMode, setViewMode] = useState('list');
  const [currentDate, setCurrentDate] = useState(new Date());
  const [selectedDate, setSelectedDate] = useState(new Date().toISOString().split('T')[0]); // NEW: Selected date for API call
  const [showSuccessMessage, setShowSuccessMessage] = useState(false);
  const [successMessage, setSuccessMessage] = useState('');
  const [loading, setLoading] = useState(true);
  const [error, setError] = useState(null);
  const [verifyingCode, setVerifyingCode] = useState(false);
  const [showVerifyModal, setShowVerifyModal] = useState(false);
  const [verificationCode, setVerificationCode] = useState('');
  const [customerDetails, setCustomerDetails] = useState({}); 
  const [completingPickup, setCompletingPickup] = useState(null);

  // Load pickup data on component mount and when date changes
  useEffect(() => {
    loadScheduleData();
  }, [selectedDate]); // Add selectedDate as dependency

  // Auto-hide success message after 3 seconds
  useEffect(() => {
    if (showSuccessMessage) {
      const timer = setTimeout(() => {
        setShowSuccessMessage(false);
        setSuccessMessage('');
      }, 3000);
      return () => clearTimeout(timer);
    }
  }, [showSuccessMessage]);

  const loadScheduleData = async () => {
    setLoading(true);
    setError(null);
    try {
      // Use selected date instead of hardcoded date
      const apiDate = selectedDate; // Already in YYYY-MM-DD format
      
      console.log('Loading schedule for date:', apiDate);
      
      // Fetch schedule overview from API
      const response = await schedulingAPI.getScheduleOverview(apiDate);
      
      if (response.success) {
        const overview = response.data.schedule_overview;
        setScheduleOverview(overview);
        
        // Transform the hourly pickups data into a flat array for easier handling
        const allPickups = [];
        
        if (overview.pickups_by_hour) {
          Object.entries(overview.pickups_by_hour).forEach(([hour, hourPickups]) => {
            hourPickups.forEach(pickup => {
              allPickups.push({
                ...pickup,
                hour: hour,
                status: pickup.status === 'pending' ? 'scheduled' : pickup.status,
                customerName: pickup.customer_name,
                customerEmail: pickup.customer_email || 'N/A',
                customerPhone: pickup.customer_phone || 'N/A',
                orderNumber: `PU-${pickup.id.split('-')[0]}`,
                pickupDate: overview.date,
                pickupWindow: `${pickup.time}:00 - ${pickup.time}:00`,
                items: [pickup.food_listing_name],
                confirmationCode: pickup.confirmation_code,
                type: 'Sale',
                amount: 'N/A'
              });
            });
          });
        }
        
        setPickups(allPickups);
        console.log(`Loaded ${allPickups.length} pickups for ${apiDate}`);
      } else {
        setError(response.error);
      }
    } catch (error) {
      console.error('Error loading schedule data:', error);
      setError('Failed to load pickup schedule');
    } finally {
      setLoading(false);
    }
  };

  const getTimeRemaining = (pickupWindow, pickupDate) => {
    const [startTime] = pickupWindow.split(' - ');
    const today = new Date().toLocaleDateString();
    const pickupDateObj = new Date(pickupDate);
    const formattedPickupDate = pickupDateObj.toLocaleDateString();

    if (formattedPickupDate < today) {
      return 'Past';
    }

    if (formattedPickupDate > today) {
      const daysRemaining = Math.ceil(
        (pickupDateObj - new Date()) / (1000 * 60 * 60 * 24)
      );
      return `${daysRemaining} day${daysRemaining > 1 ? 's' : ''}`;
    }

    // For today, calculate time remaining until pickup
    const now = new Date();
    const [timeStr] = startTime.split(':');
    const hour = parseInt(timeStr);
    const pickupTime = new Date();
    pickupTime.setHours(hour, 0, 0, 0);

    const diffMs = pickupTime - now;
    const diffMins = Math.round(diffMs / 60000);

    if (diffMins < 0) {
      return 'Active';
    }

    if (diffMins < 60) {
      return `${diffMins} min`;
    }

    return `${Math.floor(diffMins / 60)} hr ${diffMins % 60} min`;
  };

  const isPickupUrgent = (timeRemaining) => {
    if (timeRemaining === 'Active') return true;
    if (timeRemaining.includes('min')) {
      const minutes = parseInt(timeRemaining);
      return minutes <= 30;
    }
    return false;
  };

  const handleMarkAsPickedUp = async (pickup, status = 'completed') => {
    // Prompt for confirmation code
    const confirmationCode = prompt(`Please enter confirmation code for ${pickup.customerName}:`);
    if (!confirmationCode) return;

    try {
      setCompletingPickup(pickup.id);
     
      const response = await schedulingAPI.verifyPickupCode(confirmationCode.trim());
      
      if (!response.success) {
        alert('Invalid confirmation code or pickup not found');
        return;
      }

      const pickupData = response.data.pickup;
      const completeResponse = await schedulingAPI.completePickup(pickup.id);
      
      if (!completeResponse.success) {
        alert('Failed to complete pickup');
        return;
      }
      
      // Store customer details for display
      setCustomerDetails(prev => ({
        ...prev,
        [pickup.id]: {
          name: pickupData.customer.name,
          email: pickupData.customer.email,
          notes: pickupData.customer_notes
        }
      }));
      
      // Update local state to mark as completed
      setPickups(pickups.map(p =>
        p.id === pickup.id
          ? { ...p, status: status, pickupStatus: status === 'completed' ? 'On Time' : 'No Show' }
          : p
      ));
      
      // Show success message
      const statusText = status === 'completed' ? 'completed' : 'marked as no-show';
      setShowSuccessMessage(true);
      setSuccessMessage(`Pickup ${statusText} for ${pickupData.customer.name}`);
      
      // Dispatch event to notify other components
      window.dispatchEvent(new CustomEvent('orderCompleted', {
        detail: { pickup, status }
      }));
      
      await loadScheduleData();
   
    } catch (error) {
      console.error('Error completing pickup:', error);
      alert('Failed to verify confirmation code');
    } finally {
      setCompletingPickup(null);
    }
  };

  // NEW: Add missing handleMarkAsNoShow function
  const handleMarkAsNoShow = async (pickup) => {
    if (!confirm(`Mark pickup for ${pickup.customerName} as no-show?`)) {
      return;
    }

    try {
      setCompletingPickup(pickup.id);
      
      // Update pickup status to missed/no-show
      const response = await schedulingAPI.updatePickupStatus(pickup.id, 'missed', {
        business_notes: 'Customer did not show up for pickup'
      });
      
      if (response.success) {
        // Update local state
        setPickups(pickups.map(p =>
          p.id === pickup.id
            ? { ...p, status: 'missed', pickupStatus: 'No Show' }
            : p
        ));
        
        setShowSuccessMessage(true);
        setSuccessMessage(`Pickup marked as no-show for ${pickup.customerName}`);
        
        await loadScheduleData();
      } else {
        alert('Failed to mark as no-show: ' + response.error);
      }
    } catch (error) {
      console.error('Error marking as no-show:', error);
      alert('Failed to mark pickup as no-show');
    } finally {
      setCompletingPickup(null);
    }
  };

  const handleVerifyCode = async () => {
    if (!verificationCode.trim()) {
      alert('Please enter a confirmation code');
      return;
    }

    setVerifyingCode(true);
    try {
      const response = await schedulingAPI.verifyPickupCode(verificationCode.trim());
      
      if (!response.success) {
        alert('Invalid confirmation code or pickup not found');
        return;
      }
      
      const pickup = response.data.pickup;
      
      // Store customer details for this pickup
      setCustomerDetails(prev => ({
        ...prev,
        [pickup.id]: {
          name: pickup.customer.full_name,
          email: pickup.customer.email,
          notes: pickup.customer_notes
        }
      }));
      
      setShowSuccessMessage(true);
      setSuccessMessage(`Verification successful for ${pickup.customer.full_name}'s pickup`);
      setShowVerifyModal(false);
      setVerificationCode('');
      
      await loadScheduleData();
  
    } catch (error) {
      console.error('Error verifying code:', error);
      alert('Failed to verify confirmation code');
    } finally {
      setVerifyingCode(false);
    }
  };

  const filteredPickups = pickups.filter((pickup) => {
    const matchesSearch =
      pickup.orderNumber.toLowerCase().includes(searchQuery.toLowerCase()) ||
      pickup.customerName.toLowerCase().includes(searchQuery.toLowerCase()) ||
      pickup.confirmationCode.toLowerCase().includes(searchQuery.toLowerCase());

    const matchesStatus =
      statusFilter === 'all' ||
      (statusFilter === 'scheduled' && pickup.status === 'scheduled') ||
      (statusFilter === 'completed' && pickup.status === 'completed') ||
      (statusFilter === 'missed' && pickup.status === 'missed');

    const matchesDate =
      dateFilter === 'all' ||
      (dateFilter === 'today' &&
        new Date(pickup.pickupDate).toLocaleDateString() ===
          new Date().toLocaleDateString()) ||
      (dateFilter === 'past' &&
        new Date(pickup.pickupDate) < new Date().setHours(0, 0, 0, 0));

    return matchesSearch && matchesStatus && matchesDate;
  });

  const sortedPickups = [...filteredPickups].sort((a, b) => {
    // Sort by hour (time) first
    const aHour = parseInt(a.hour);
    const bHour = parseInt(b.hour);
    
    if (aHour !== bHour) {
      return aHour - bHour;
    }
    
    // Then by status (scheduled first)
    if (a.status === 'scheduled' && b.status !== 'scheduled') return -1;
    if (a.status !== 'scheduled' && b.status === 'scheduled') return 1;
    
    return 0;
  });

  const refreshPickupData = async () => {
    await loadScheduleData();
    // Reset filters but keep selected date
    setDateFilter('all');
    setStatusFilter('all');
    setSearchQuery('');
  };

<<<<<<< HEAD
  return (
        <div className="w-full flex min-h-screen">
                 <SideBar onNavigate={() => {}} currentPage="pickup-coordination" />
                     <div className="flex-1 p-6 overflow-auto">
      <div className="mb-6">
        <h1 className="text-2xl font-bold">Pickup Coordination</h1>
        <p className="text-gray-600 mt-1">
          Manage food pickups and coordinate with customers
        </p>
        {currentProvider && (
          <div className="mt-2 p-3 bg-emerald-50 border border-emerald-200 rounded-lg">
            <p className="text-sm text-emerald-800">
              <strong>Current Provider:</strong> {currentProvider}
            </p>
            <p className="text-xs text-emerald-600 mt-1">
              Showing orders for your business only
            </p>
=======
  // NEW: Handle date change
  const handleDateChange = (newDate) => {
    setSelectedDate(newDate);
    // Clear any existing customer details when changing dates
    setCustomerDetails({});
  };

  // NEW: Quick date selection functions
  const setToday = () => {
    const today = new Date().toISOString().split('T')[0];
    setSelectedDate(today);
  };

  const setYesterday = () => {
    const yesterday = new Date();
    yesterday.setDate(yesterday.getDate() - 1);
    setSelectedDate(yesterday.toISOString().split('T')[0]);
  };

  const setTomorrow = () => {
    const tomorrow = new Date();
    tomorrow.setDate(tomorrow.getDate() + 1);
    setSelectedDate(tomorrow.toISOString().split('T')[0]);
  };

  if (loading) {
    return (
      <div className="w-full flex min-h-screen">
        <SideBar onNavigate={() => {}} currentPage="dashboard" />
        <div className="flex-1 p-6 overflow-auto">
          <div className="flex items-center justify-center min-h-[60vh]">
            <div className="text-center">
              <div className="animate-spin rounded-full h-12 w-12 border-b-2 border-emerald-600 mx-auto mb-4"></div>
              <p className="text-gray-600">Loading pickup schedule...</p>
            </div>
>>>>>>> 3267f13d
          </div>
        </div>
      </div>
    );
  }

  if (error) {
    return (
      <div className="w-full flex min-h-screen">
        <SideBar onNavigate={() => {}} currentPage="dashboard" />
        <div className="flex-1 p-6 overflow-auto">
          <div className="max-w-4xl mx-auto">
            <div className="bg-red-50 border border-red-200 text-red-600 px-4 py-3 rounded-md">
              <p className="font-medium">Error loading pickup schedule</p>
              <p className="text-sm">{error}</p>
              <button 
                onClick={loadScheduleData}
                className="mt-2 text-sm underline hover:no-underline"
              >
                Try again
              </button>
            </div>
          </div>
        </div>
      </div>
    );
  }

  return (
    <div className="w-full flex min-h-screen">
      <SideBar onNavigate={() => {}} currentPage="dashboard" />
      <div className="flex-1 p-6 overflow-auto">
        <div className="mb-6">
          <h1 className="text-2xl font-bold">Pickup Coordination</h1>
          <p className="text-gray-600 mt-1">
            Manage food pickups and coordinate with customers
          </p>
          
          {/* Date Selection Section */}
          <div className="mt-4 bg-white rounded-lg shadow-sm border p-4">
            <div className="flex flex-col sm:flex-row items-start sm:items-center gap-4">
              <div className="flex items-center gap-2">
                <Calendar className="h-5 w-5 text-gray-500" />
                <label className="text-sm font-medium text-gray-700">Viewing pickups for:</label>
              </div>
              
              <div className="flex items-center gap-2">
                <input
                  type="date"
                  value={selectedDate}
                  onChange={(e) => handleDateChange(e.target.value)}
                  className="px-3 py-2 border border-gray-300 rounded-md text-sm focus:ring-2 focus:ring-blue-500 focus:border-blue-500"
                />
                
                {/* Quick date buttons */}
                <div className="flex gap-1">
                  <button
                    onClick={setYesterday}
                    className="px-2 py-1 text-xs bg-gray-100 text-gray-700 rounded hover:bg-gray-200 transition-colors"
                  >
                    Yesterday
                  </button>
                  <button
                    onClick={setToday}
                    className="px-2 py-1 text-xs bg-blue-100 text-blue-700 rounded hover:bg-blue-200 transition-colors"
                  >
                    Today
                  </button>
                  <button
                    onClick={setTomorrow}
                    className="px-2 py-1 text-xs bg-gray-100 text-gray-700 rounded hover:bg-gray-200 transition-colors"
                  >
                    Tomorrow
                  </button>
                </div>
              </div>
              
              {/* Display formatted date */}
              <div className="text-sm text-gray-600">
                {new Date(selectedDate + 'T00:00:00').toLocaleDateString('en-US', {
                  weekday: 'long',
                  year: 'numeric',
                  month: 'long',
                  day: 'numeric'
                })}
              </div>
            </div>
          </div>
          
          {/* Schedule Overview Stats */}
          {scheduleOverview && (
            <div className="mt-4 grid grid-cols-1 md:grid-cols-4 gap-4">
              <div className="bg-blue-50 border border-blue-200 rounded-lg p-4">
                <div className="flex items-center">
                  <Calendar className="h-8 w-8 text-blue-600" />
                  <div className="ml-3">
                    <p className="text-sm font-medium text-blue-800">Total Pickups</p>
                    <p className="text-2xl font-bold text-blue-900">{scheduleOverview.total_pickups}</p>
                  </div>
                </div>
              </div>
              <div className="bg-green-50 border border-green-200 rounded-lg p-4">
                <div className="flex items-center">
                  <CheckCircle className="h-8 w-8 text-green-600" />
                  <div className="ml-3">
                    <p className="text-sm font-medium text-green-800">Completed</p>
                    <p className="text-2xl font-bold text-green-900">{scheduleOverview.completed_pickups}</p>
                  </div>
                </div>
              </div>
              <div className="bg-yellow-50 border border-yellow-200 rounded-lg p-4">
                <div className="flex items-center">
                  <Clock className="h-8 w-8 text-yellow-600" />
                  <div className="ml-3">
                    <p className="text-sm font-medium text-yellow-800">Pending</p>
                    <p className="text-2xl font-bold text-yellow-900">{scheduleOverview.pending_pickups}</p>
                  </div>
                </div>
              </div>
              <div className="bg-red-50 border border-red-200 rounded-lg p-4">
                <div className="flex items-center">
                  <XCircle className="h-8 w-8 text-red-600" />
                  <div className="ml-3">
                    <p className="text-sm font-medium text-red-800">Missed</p>
                    <p className="text-2xl font-bold text-red-900">{scheduleOverview.missed_pickups}</p>
                  </div>
                </div>
              </div>
            </div>
          )}
          
          {/* Success Message */}
          {showSuccessMessage && (
            <div className="mt-4 p-4 bg-green-50 border border-green-200 rounded-lg">
              <div className="flex items-center">
                <CheckCircle className="h-5 w-5 text-green-400" />
                <div className="ml-3">
                  <p className="text-sm text-green-800">{successMessage}</p>
                </div>
              </div>
            </div>
          )}
        </div>

        {/* Filters and Controls */}
        <div className="bg-white rounded-lg shadow-md p-4 mb-6">
          <div className="flex items-center gap-4 flex-wrap">
            <div className="relative flex-1 min-w-64">
              <Search className="absolute left-3 top-1/2 transform -translate-y-1/2 text-gray-400 h-5 w-5" />
              <input
                type="text"
                placeholder="Search by order, customer, or confirmation code..."
                className="pl-10 pr-4 py-2 border border-gray-300 rounded-md w-full"
                value={searchQuery}
                onChange={(e) => setSearchQuery(e.target.value)}
              />
            </div>
            <select
              className="px-4 py-2 border border-gray-300 rounded-md bg-white"
              value={dateFilter}
              onChange={(e) => setDateFilter(e.target.value)}
            >
              <option value="all">All Dates</option>
              <option value="today">Today</option>
              <option value="past">Past Pickups</option>
            </select>
            <select
              className="px-4 py-2 border border-gray-300 rounded-md bg-white"
              value={statusFilter}
              onChange={(e) => setStatusFilter(e.target.value)}
            >
              <option value="all">All Statuses</option>
              <option value="scheduled">Scheduled</option>
              <option value="completed">Completed</option>
              <option value="missed">Missed</option>
            </select>
            <Button
              variant="primary"
              onClick={() => setShowVerifyModal(true)}
            >
              Verify Code
            </Button>
            <Button
              variant="secondary"
              icon={<RefreshCw className="h-4 w-4" />}
              onClick={refreshPickupData}
            >
              Refresh
            </Button>
          </div>
        </div>

        {/* Pickup List */}
        <div className="space-y-4">
          {sortedPickups.map((pickup) => {
            const timeRemaining = getTimeRemaining(pickup.pickupWindow, pickup.pickupDate);
            const isUrgent = isPickupUrgent(timeRemaining);

            return (
              <div
                key={pickup.id}
                className={`bg-white rounded-lg shadow-md overflow-hidden border-l-4 ${
                  pickup.status === 'scheduled' 
                    ? isUrgent ? 'border-amber-500' : 'border-blue-500'
                    : pickup.status === 'completed' ? 'border-green-500' 
                    : 'border-red-500'
                }`}
              >
                <div className="p-5">
                  <div className="flex justify-between items-start mb-3">
                    <div>
                      <h3 className="font-semibold text-gray-900">
                        {pickup.orderNumber}
                      </h3>
                      <p className="text-gray-600">{pickup.customerName}</p>
                    </div>
                    <div className="flex items-center space-x-2">
                      <StatusBadge status={pickup.status} />
                      {isUrgent && pickup.status === 'scheduled' && (
                        <span className="bg-amber-100 text-amber-800 px-2 py-1 rounded-full text-xs font-medium flex items-center">
                          <AlertTriangle className="h-3 w-3 mr-1" />
                          Urgent
                        </span>
                      )}
                    </div>
                  </div>

                  {isUrgent && pickup.status === 'scheduled' && (
                    <div className="bg-amber-50 border-l-4 border-amber-400 p-3 mb-3 flex items-center">
                      <AlertTriangle className="h-5 w-5 text-amber-500 mr-2" />
                      <p className="text-sm text-amber-700">
                        {timeRemaining === 'Active'
                          ? 'Pickup window is active now!'
                          : 'Pickup window starting soon!'}
                      </p>
                    </div>
                  )}

                  <div className="grid grid-cols-1 md:grid-cols-3 gap-4 mb-4">
                    <div>
                      <h4 className="text-sm font-medium text-gray-500 mb-1">Items:</h4>
                      <ul className="list-disc list-inside">
                        {pickup.items.map((item, idx) => (
                          <li key={idx} className="text-gray-800 text-sm">{item}</li>
                        ))}
                      </ul>
                    </div>
                    <div>
                      <h4 className="text-sm font-medium text-gray-500 mb-1">Pickup Time:</h4>
                      <div className="flex items-center">
                        <Clock4 className="h-4 w-4 text-gray-400 mr-1" />
                        <div>
                          <p className="text-gray-800">{pickup.time}:00</p>
                          <p className="text-xs text-gray-500">
                            {new Date(pickup.pickupDate).toLocaleDateString()}
                          </p>
                        </div>
                      </div>
                      {pickup.status === 'scheduled' && (
                        <div className="mt-1 flex items-center">
                          <Clock className="h-4 w-4 text-blue-500 mr-1" />
                          <span className={`text-xs ${isUrgent ? 'text-amber-600 font-medium' : 'text-blue-600'}`}>
                            {timeRemaining === 'Active' ? 'Active now' : `${timeRemaining} remaining`}
                          </span>
                        </div>
                      )}
                    </div>
                    <div>
                      <h4 className="text-sm font-medium text-gray-500 mb-1">Customer & Code:</h4>
                      
                      {/* Customer Contact Info (shown after verification) */}
                      {customerDetails[pickup.id] ? (
                        <div className="space-y-2 mb-3">
                          <div className="p-2 bg-green-50 border border-green-200 rounded-md">
                            <p className="text-xs font-medium text-green-800 mb-1">Verified Customer:</p>
                            <p className="text-sm font-medium text-gray-900">{customerDetails[pickup.id].name}</p>
                            <div className="flex flex-col gap-1 mt-1">
                              <a
                                href={`mailto:${customerDetails[pickup.id].email}`}
                                className="text-blue-600 hover:text-blue-800 flex items-center text-xs"
                              >
                                <Mail className="h-3 w-3 mr-1" />
                                {customerDetails[pickup.id].email}
                              </a>
                              {customerDetails[pickup.id].phone && customerDetails[pickup.id].phone !== 'N/A' && (
                                <a
                                  href={`tel:${customerDetails[pickup.id].phone}`}
                                  className="text-blue-600 hover:text-blue-800 flex items-center text-xs"
                                >
                                  <Phone className="h-3 w-3 mr-1" />
                                  {customerDetails[pickup.id].phone}
                                </a>
                              )}
                            </div>
                            {customerDetails[pickup.id].notes && (
                              <p className="text-xs text-gray-600 mt-1 italic">
                                Note: {customerDetails[pickup.id].notes}
                              </p>
                            )}
                          </div>
                        </div>
                      ) : (
                        <div className="mb-3">
                          <p className="text-xs text-gray-500 mb-2">Contact info available after verification</p>
                        </div>
                      )}
                      
                      {/* Confirmation Code */}
                      <div>
                        <p className="text-xs font-medium text-gray-500 mb-1">Confirmation Code:</p>
                        <div className="bg-gray-100 px-2 py-1 rounded-md inline-block">
                          <span className="text-sm font-mono bg-white px-2 py-0.5 border border-gray-300 rounded">
                            {pickup.confirmationCode}
                          </span>
                        </div>
                      </div>
                    </div>
                  </div>

                  <div className="border-t border-gray-200 pt-4">
                    <div className="flex flex-wrap items-center justify-between gap-2">
                      {pickup.status === 'confirmed' || pickup.status === 'scheduled' ? (
                        <div className="flex items-center space-x-2">
                          <Button
                            variant="success"
                            size="sm"
                            onClick={() => handleMarkAsPickedUp(pickup)}
                            disabled={completingPickup === pickup.id}
                          >
                            {completingPickup === pickup.id ? 'Completing...' : 'Mark as Completed'}
                          </Button>
                          <Button
                            variant="danger"
                            size="sm"
                            onClick={() => handleMarkAsNoShow(pickup)}
                            disabled={completingPickup === pickup.id}
                          >
                            {completingPickup === pickup.id ? 'Processing...' : 'Mark as No Show'}
                          </Button>
                        </div>
                      ) : (
                        <div className={`px-3 py-2 rounded-md flex items-center ${
                          pickup.status === 'completed' 
                            ? 'bg-green-50 text-green-700' 
                            : pickup.status === 'confirmed'
                            ? 'bg-blue-50 text-blue-700'
                            : 'bg-red-50 text-red-700'
                        }`}>
                          <span className="text-sm font-medium">
                            {pickup.status === 'completed' ? 'Pickup completed' : 
                             pickup.status === 'confirmed' ? 'Code verified - ready for pickup' :
                             'Customer no-show'}
                          </span>
                        </div>
                      )}
                      
                      <Button
                        variant="secondary"
                        size="sm"
                        icon={<QrCode className="h-4 w-4" />}
                        onClick={() => setShowQRCode(pickup.id === showQRCode ? null : pickup.id)}
                      >
                        {pickup.id === showQRCode ? 'Hide QR' : 'Show QR'}
                      </Button>
                    </div>

                    {pickup.id === showQRCode && (
                      <div className="mt-4 flex justify-center">
                        <div className="bg-white p-4 border border-gray-200 rounded-md">
                          <img
                            src={`https://api.qrserver.com/v1/create-qr-code/?size=150x150&data=${pickup.confirmationCode}`}
                            alt={`QR Code for ${pickup.confirmationCode}`}
                            className="w-32 h-32"
                          />
                          <p className="text-xs text-center mt-2 text-gray-500">
                            Scan to verify pickup: {pickup.confirmationCode}
                          </p>
                        </div>
                      </div>
                    )}
                  </div>
                </div>
              </div>
            );
          })}
        </div>

        {sortedPickups.length === 0 && (
          <div className="bg-white rounded-lg shadow-md p-8 text-center">
            <h3 className="text-lg font-medium text-gray-900 mb-2">
              No pickups match your filters
            </h3>
            <p className="text-gray-600">
              Try adjusting your search criteria or date filters.
            </p>
          </div>
        )}

        {/* Verify Code Modal */}
        {showVerifyModal && (
          <div className="fixed inset-0 bg-black bg-opacity-50 flex items-center justify-center p-4 z-50">
            <div className="bg-white rounded-lg max-w-md w-full p-6">
              <h2 className="text-xl font-semibold mb-4">Verify Pickup Code</h2>
              <div className="space-y-4">
                <div>
                  <label className="block text-sm font-medium text-gray-700 mb-2">
                    Confirmation Code
                  </label>
                  <input
                    type="text"
                    value={verificationCode}
                    onChange={(e) => setVerificationCode(e.target.value.toUpperCase())}
                    placeholder="Enter confirmation code"
                    className="w-full px-3 py-2 border border-gray-300 rounded-md focus:ring-2 focus:ring-emerald-500 focus:border-emerald-500"
                    maxLength={6}
                  />
                </div>
                <div className="flex gap-3">
                  <Button
                    variant="primary"
                    onClick={handleVerifyCode}
                    disabled={verifyingCode}
                    className="flex-1"
                  >
                    {verifyingCode ? 'Verifying...' : 'Verify'}
                  </Button>
                  <Button
                    variant="secondary"
                    onClick={() => {
                      setShowVerifyModal(false);
                      setVerificationCode('');
                    }}
                    className="flex-1"
                  >
                    Cancel
                  </Button>
                </div>
              </div>
            </div>
          </div>
        )}
      </div>
    </div>
  );
}

export default PickupCoordination;<|MERGE_RESOLUTION|>--- conflicted
+++ resolved
@@ -341,25 +341,7 @@
     setSearchQuery('');
   };
 
-<<<<<<< HEAD
-  return (
-        <div className="w-full flex min-h-screen">
-                 <SideBar onNavigate={() => {}} currentPage="pickup-coordination" />
-                     <div className="flex-1 p-6 overflow-auto">
-      <div className="mb-6">
-        <h1 className="text-2xl font-bold">Pickup Coordination</h1>
-        <p className="text-gray-600 mt-1">
-          Manage food pickups and coordinate with customers
-        </p>
-        {currentProvider && (
-          <div className="mt-2 p-3 bg-emerald-50 border border-emerald-200 rounded-lg">
-            <p className="text-sm text-emerald-800">
-              <strong>Current Provider:</strong> {currentProvider}
-            </p>
-            <p className="text-xs text-emerald-600 mt-1">
-              Showing orders for your business only
-            </p>
-=======
+
   // NEW: Handle date change
   const handleDateChange = (newDate) => {
     setSelectedDate(newDate);
@@ -395,7 +377,7 @@
               <div className="animate-spin rounded-full h-12 w-12 border-b-2 border-emerald-600 mx-auto mb-4"></div>
               <p className="text-gray-600">Loading pickup schedule...</p>
             </div>
->>>>>>> 3267f13d
+
           </div>
         </div>
       </div>
