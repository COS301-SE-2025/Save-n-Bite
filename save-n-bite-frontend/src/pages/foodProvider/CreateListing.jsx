<<<<<<< HEAD
import React, { useContext } from 'react';
import { ListingForm } from '../../components/foodProvider/ListingsForm';
import SideBar from '../../components/foodProvider/SideBar';
import { ThemeContext } from '../../context/ThemeContext';
import { useNavigate } from 'react-router-dom';

const CreateListing = () => {
  const { theme } = useContext(ThemeContext);

  return (
    <div className="flex h-screen bg-gray-50 dark:bg-gray-900 transition-colors duration-300">
      <SideBar onNavigate={() => {}} currentPage="create-listing" />
=======
import React, { useState } from 'react';
import { ListingForm } from '../../components/foodProvider/ListingsForm';
import SideBar from '../../components/foodProvider/SideBar';
import { Menu, X } from 'lucide-react';

const CreateListing = () => {
  const [isMobileSidebarOpen, setIsMobileSidebarOpen] = useState(false);

  const toggleMobileSidebar = () => {
    setIsMobileSidebarOpen(!isMobileSidebarOpen);
  };

  return (
    <div className="flex h-screen bg-gray-50">
      {/* Desktop Sidebar - Hidden on mobile (md:flex = show on medium screens and up) */}
      <div className="hidden md:flex">
        <SideBar onNavigate={() => {}} currentPage="create-listing" />
      </div>

      {/* Mobile Sidebar Overlay */}
      {isMobileSidebarOpen && (
        <div className="fixed inset-0 z-50 md:hidden">
          {/* Backdrop */}
          <div 
            className="fixed inset-0 bg-black bg-opacity-50"
            onClick={toggleMobileSidebar}
          />
          {/* Sidebar */}
          <div className="fixed left-0 top-0 h-full w-64 z-50">
            <SideBar onNavigate={() => setIsMobileSidebarOpen(false)} currentPage="create-listing" />
          </div>
        </div>
      )}

      {/* Main Content */}
>>>>>>> 8d05fc04
      <div className="flex-1 overflow-auto">
        {/* Mobile Header with Menu Button */}
        <div className="md:hidden bg-white border-b border-gray-200 px-4 py-3 flex items-center justify-between">
          <button
            onClick={toggleMobileSidebar}
            className="p-2 text-gray-600 hover:text-gray-800 hover:bg-gray-100 rounded-lg"
            aria-label="Open menu"
          >
            <Menu size={24} />
          </button>
          <h1 className="text-lg font-semibold text-gray-900">Create Listing</h1>
          <div className="w-10" /> {/* Spacer for centering */}
        </div>

        {/* Content */}
        <div className="max-w-4xl mx-auto p-4 md:p-8 w-full">
          <div className="flex justify-between items-center mb-6 md:mb-8">
            <div>
<<<<<<< HEAD
              <h1 className="text-3xl font-bold text-gray-900 dark:text-gray-100">Create New Listing</h1>
              <p className="text-gray-600 dark:text-gray-300 mt-2">
=======
              {/* Hide main title on mobile since it's in the header */}
              <h1 className="hidden md:block text-3xl font-bold text-gray-900">Create New Listing</h1>
              <h2 className="md:hidden text-xl font-bold text-gray-900">New Listing</h2>
              <p className="text-gray-600 mt-2 text-sm md:text-base">
>>>>>>> 8d05fc04
                List your surplus food items for sale or donation
              </p>
            </div>
          </div>
<<<<<<< HEAD
          <div className="bg-white dark:bg-gray-800 rounded-lg shadow-sm p-6 transition-colors duration-300">
=======
          
          <div className="bg-white rounded-lg shadow-sm p-4 md:p-6">
>>>>>>> 8d05fc04
            <ListingForm />
          </div>
        </div>
      </div>
    </div>
  );
};

export default CreateListing;<|MERGE_RESOLUTION|>--- conflicted
+++ resolved
@@ -1,21 +1,10 @@
-<<<<<<< HEAD
-import React, { useContext } from 'react';
-import { ListingForm } from '../../components/foodProvider/ListingsForm';
-import SideBar from '../../components/foodProvider/SideBar';
-import { ThemeContext } from '../../context/ThemeContext';
-import { useNavigate } from 'react-router-dom';
 
-const CreateListing = () => {
-  const { theme } = useContext(ThemeContext);
-
-  return (
-    <div className="flex h-screen bg-gray-50 dark:bg-gray-900 transition-colors duration-300">
-      <SideBar onNavigate={() => {}} currentPage="create-listing" />
-=======
 import React, { useState } from 'react';
 import { ListingForm } from '../../components/foodProvider/ListingsForm';
 import SideBar from '../../components/foodProvider/SideBar';
 import { Menu, X } from 'lucide-react';
+import { ThemeContext } from '../../context/ThemeContext';
+import { useNavigate } from 'react-router-dom';
 
 const CreateListing = () => {
   const [isMobileSidebarOpen, setIsMobileSidebarOpen] = useState(false);
@@ -25,7 +14,7 @@
   };
 
   return (
-    <div className="flex h-screen bg-gray-50">
+      <div className="flex h-screen bg-gray-50 dark:bg-gray-900 transition-colors duration-300">
       {/* Desktop Sidebar - Hidden on mobile (md:flex = show on medium screens and up) */}
       <div className="hidden md:flex">
         <SideBar onNavigate={() => {}} currentPage="create-listing" />
@@ -45,9 +34,6 @@
           </div>
         </div>
       )}
-
-      {/* Main Content */}
->>>>>>> 8d05fc04
       <div className="flex-1 overflow-auto">
         {/* Mobile Header with Menu Button */}
         <div className="md:hidden bg-white border-b border-gray-200 px-4 py-3 flex items-center justify-between">
@@ -66,25 +52,17 @@
         <div className="max-w-4xl mx-auto p-4 md:p-8 w-full">
           <div className="flex justify-between items-center mb-6 md:mb-8">
             <div>
-<<<<<<< HEAD
-              <h1 className="text-3xl font-bold text-gray-900 dark:text-gray-100">Create New Listing</h1>
-              <p className="text-gray-600 dark:text-gray-300 mt-2">
-=======
               {/* Hide main title on mobile since it's in the header */}
-              <h1 className="hidden md:block text-3xl font-bold text-gray-900">Create New Listing</h1>
-              <h2 className="md:hidden text-xl font-bold text-gray-900">New Listing</h2>
-              <p className="text-gray-600 mt-2 text-sm md:text-base">
->>>>>>> 8d05fc04
+<h1 className="hidden md:block text-3xl font-bold text-gray-900 dark:text-gray-100">Create New Listing</h1>
+<h2 className="md:hidden text-xl font-bold text-gray-900 dark:text-gray-100">New Listing</h2>
+<p className="text-gray-600 dark:text-gray-300 mt-2 text-sm md:text-base">
+
                 List your surplus food items for sale or donation
               </p>
             </div>
           </div>
-<<<<<<< HEAD
-          <div className="bg-white dark:bg-gray-800 rounded-lg shadow-sm p-6 transition-colors duration-300">
-=======
-          
-          <div className="bg-white rounded-lg shadow-sm p-4 md:p-6">
->>>>>>> 8d05fc04
+<div className="bg-white dark:bg-gray-800 rounded-lg shadow-sm p-4 md:p-6 transition-colors duration-300">
+
             <ListingForm />
           </div>
         </div>
