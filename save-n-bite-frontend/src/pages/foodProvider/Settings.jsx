<<<<<<< HEAD
import React, { useState, useContext } from 'react'
import { AlertCircleIcon, CheckIcon, XIcon, InfoIcon, EyeIcon, EyeOffIcon } from 'lucide-react'
=======
import React, { useState } from 'react'
import { AlertCircleIcon, CheckIcon, XIcon, InfoIcon, EyeIcon, EyeOffIcon, Menu } from 'lucide-react'
>>>>>>> 8d05fc04
import { useNavigate } from 'react-router-dom'
import SideBar from '../../components/foodProvider/SideBar';
import { ThemeContext } from '../../context/ThemeContext' // <-- Import ThemeContext

function SettingsPage() {
  const { theme, setTheme } = useContext(ThemeContext) // <-- Use ThemeContext
  const navigate = useNavigate()
  const [passwordData, setPasswordData] = useState({
    currentPassword: '',
    newPassword: '',
    confirmPassword: '',
  })
  const [passwordErrors, setPasswordErrors] = useState({
    newPassword: '',
    confirmPassword: '',
  })
  const [showPasswords, setShowPasswords] = useState({
    currentPassword: false,
    newPassword: false,
    confirmPassword: false,
  })
  const [showDeleteModal, setShowDeleteModal] = useState(false)
  const [showDeactivatedModal, setShowDeactivatedModal] = useState(false)
  const [showSuccessModal, setShowSuccessModal] = useState(false)
  const [successMessage, setSuccessMessage] = useState('')
  const [isMobileSidebarOpen, setIsMobileSidebarOpen] = useState(false)
  const [notificationSettings, setNotificationSettings] = useState({
    newOrders: true,
    pickupConfirmations: true,
    donationRequests: true,
    allInApp: true,
  })
  // const [darkMode, setDarkMode] = useState(false)
  const darkMode = theme === 'dark'

  const [communicationPrefs, setCommunicationPrefs] = useState({
    platformAnnouncements: true,
    appFeedback: true,
  })

  const toggleMobileSidebar = () => {
    setIsMobileSidebarOpen(!isMobileSidebarOpen)
  }

  const handlePasswordChange = (e) => {
    const { name, value } = e.target
    setPasswordData({
      ...passwordData,
      [name]: value,
    })
    // Clear errors when user starts typing
    if (name === 'newPassword' || name === 'confirmPassword') {
      setPasswordErrors({
        ...passwordErrors,
        [name]: '',
      })
    }
  }

  const togglePasswordVisibility = (field) => {
    setShowPasswords({
      ...showPasswords,
      [field]: !showPasswords[field],
    })
  }

  const validatePassword = () => {
    let isValid = true
    const newErrors = {
      newPassword: '',
      confirmPassword: '',
    }
    // Password strength regex: at least 8 characters, 1 uppercase, 1 lowercase, 1 number, 1 special character
    const passwordRegex =
      /^(?=.*[a-z])(?=.*[A-Z])(?=.*\d)(?=.*[@$!%*?&])[A-Za-z\d@$!%*?&]{8,}$/
    if (!passwordRegex.test(passwordData.newPassword)) {
      newErrors.newPassword =
        'Password must be at least 8 characters and include uppercase, lowercase, number, and special character'
      isValid = false
    }
    if (passwordData.newPassword !== passwordData.confirmPassword) {
      newErrors.confirmPassword = 'Passwords do not match'
      isValid = false
    }
    setPasswordErrors(newErrors)
    return isValid
  }

  const handlePasswordSubmit = (e) => {
    e.preventDefault()
    // Validate password
    if (!validatePassword()) {
      return
    }
    //  call an API to change the password
    setSuccessMessage('Password changed successfully')
    setShowSuccessModal(true)
    // Reset form after successful submission
    setPasswordData({
      currentPassword: '',
      newPassword: '',
      confirmPassword: '',
    })
  }

  const toggleNotification = (setting) => {
    setNotificationSettings({
      ...notificationSettings,
      [setting]: !notificationSettings[setting],
    })
  }

  const toggleAllNotifications = () => {
    const newValue = !notificationSettings.allInApp
    setNotificationSettings({
      newOrders: newValue,
      pickupConfirmations: newValue,
      donationRequests: newValue,
      allInApp: newValue,
    })
  }

  const toggleCommunicationPref = (pref) => {
    setCommunicationPrefs({
      ...communicationPrefs,
      [pref]: !communicationPrefs[pref],
    })
  }

  const handleDeactivateAccount = () => {
    setShowDeleteModal(false)
    setShowDeactivatedModal(true)
    // call an API to deactivate the account
   
    setTimeout(() => {
      navigate('/login') 
    }, 3000)
  }

  const handleToggleDarkMode = () => {
    setTheme(darkMode ? 'light' : 'dark')
  }

  return (
<<<<<<< HEAD
    <div className={`w-full flex min-h-screen bg-gray-50 dark:bg-gray-900 transition-colors duration-300`}>
      <SideBar onNavigate={() => {}} currentPage="settings" />
      <div className="max-w-3xl mx-auto">
        {/* General Settings Section */}
        <div className="bg-white dark:bg-gray-800 rounded-lg shadow-md overflow-hidden mb-8 transition-colors duration-300">
          <div className="p-6">
            <h2 className="text-xl font-semibold mb-4 text-gray-800 dark:text-gray-100">General Settings</h2>
            {/* Change Password Form */}
            <div className="mb-8">
              <h3 className="text-lg font-medium mb-4 text-gray-800 dark:text-gray-100">Change Password</h3>
              <form onSubmit={handlePasswordSubmit} className="space-y-4">
                <div>
                  <label className="block text-sm font-medium text-gray-700 dark:text-gray-200 mb-1">
                    Current Password
                  </label>
                  <div className="relative">
                    <input
                      type={showPasswords.currentPassword ? "text" : "password"}
                      name="currentPassword"
                      value={passwordData.currentPassword}
                      onChange={handlePasswordChange}
                      required
                      className="w-full p-2 border border-gray-300 dark:border-gray-700 rounded-md pr-10 bg-white dark:bg-gray-900 text-gray-800 dark:text-gray-100 placeholder-gray-400 dark:placeholder-gray-500"
                    />
                    <button
                      type="button"
                      onClick={() => togglePasswordVisibility('currentPassword')}
                      className="absolute right-2 top-1/2 transform -translate-y-1/2 text-gray-500 hover:text-gray-700"
                    >
                      {showPasswords.currentPassword ? (
                        <EyeOffIcon className="h-5 w-5" />
                      ) : (
                        <EyeIcon className="h-5 w-5" />
                      )}
                    </button>
                  </div>
                </div>
                <div>
                  <label className="block text-sm font-medium text-gray-700 dark:text-gray-200 mb-1">
                    New Password
                  </label>
                  <div className="relative">
                    <input
                      type={showPasswords.newPassword ? "text" : "password"}
                      name="newPassword"
                      value={passwordData.newPassword}
                      onChange={handlePasswordChange}
                      required
                      className={`w-full p-2 border rounded-md pr-10 ${passwordErrors.newPassword ? 'border-red-500' : 'border-gray-300 dark:border-gray-700'} bg-white dark:bg-gray-900 text-gray-800 dark:text-gray-100 placeholder-gray-400 dark:placeholder-gray-500`}
                    />
                    <button
                      type="button"
                      onClick={() => togglePasswordVisibility('newPassword')}
                      className="absolute right-2 top-1/2 transform -translate-y-1/2 text-gray-500 hover:text-gray-700"
                    >
                      {showPasswords.newPassword ? (
                        <EyeOffIcon className="h-5 w-5" />
                      ) : (
                        <EyeIcon className="h-5 w-5" />
                      )}
                    </button>
                  </div>
                  {passwordErrors.newPassword && (
                    <p className="mt-1 text-sm text-red-600">
                      {passwordErrors.newPassword}
                    </p>
                  )}
                  <p className="mt-1 text-xs text-gray-500 dark:text-gray-400">
                    Password must be at least 8 characters and include uppercase,
                    lowercase, number, and special character.
                  </p>
                </div>
                <div>
                  <label className="block text-sm font-medium text-gray-700 dark:text-gray-200 mb-1">
                    Confirm New Password
                  </label>
                  <div className="relative">
                    <input
                      type={showPasswords.confirmPassword ? "text" : "password"}
                      name="confirmPassword"
                      value={passwordData.confirmPassword}
                      onChange={handlePasswordChange}
                      required
                      className={`w-full p-2 border rounded-md pr-10 ${passwordErrors.confirmPassword ? 'border-red-500' : 'border-gray-300 dark:border-gray-700'} bg-white dark:bg-gray-900 text-gray-800 dark:text-gray-100 placeholder-gray-400 dark:placeholder-gray-500`}
                    />
                    <button
                      type="button"
                      onClick={() => togglePasswordVisibility('confirmPassword')}
                      className="absolute right-2 top-1/2 transform -translate-y-1/2 text-gray-500 hover:text-gray-700"
                    >
                      {showPasswords.confirmPassword ? (
                        <EyeOffIcon className="h-5 w-5" />
                      ) : (
                        <EyeIcon className="h-5 w-5" />
                      )}
                    </button>
                  </div>
                  {passwordErrors.confirmPassword && (
                    <p className="mt-1 text-sm text-red-600">
                      {passwordErrors.confirmPassword}
                    </p>
                  )}
                </div>
                <button
                  type="submit"
                  className="px-4 py-2 bg-blue-600 dark:bg-blue-700 text-white rounded-md hover:bg-blue-700 dark:hover:bg-blue-800 transition-colors"
                >
                  Update Password
                </button>
              </form>
            </div>
          </div>
        </div>
        {/* Notification Preferences Section */}
        <div className="bg-white dark:bg-gray-800 rounded-lg shadow-md overflow-hidden mb-8 transition-colors duration-300">
          <div className="p-6">
            <h2 className="text-xl font-semibold mb-4 text-gray-800 dark:text-gray-100">Notification Preferences</h2>
            <div className="space-y-4">
              <div className="flex items-center justify-between">
                <div>
                  <h3 className="font-medium text-gray-800 dark:text-gray-100">New Orders</h3>
                  <p className="text-sm text-gray-500 dark:text-gray-300">
                    Get notified when you receive a new order
                  </p>
                </div>
                <label className="relative inline-flex items-center cursor-pointer">
                  <input
                    type="checkbox"
                    checked={notificationSettings.newOrders}
                    onChange={() => toggleNotification('newOrders')}
                    className="sr-only peer"
                  />
                  <div className="w-11 h-6 bg-gray-200 dark:bg-gray-700 peer-focus:outline-none peer-focus:ring-4 peer-focus:ring-blue-300 rounded-full peer peer-checked:after:translate-x-full peer-checked:after:border-white after:content-[''] after:absolute after:top-[2px] after:left-[2px] after:bg-white dark:after:bg-gray-900 after:border-gray-300 dark:after:border-gray-700 after:border after:rounded-full after:h-5 after:w-5 after:transition-all peer-checked:bg-blue-600 dark:peer-checked:bg-blue-700"></div>
                </label>
              </div>
              <div className="flex items-center justify-between">
                <div>
                  <h3 className="font-medium text-gray-800 dark:text-gray-100">Pickup Confirmations</h3>
                  <p className="text-sm text-gray-500 dark:text-gray-300">
                    Get notified when an order is picked up
                  </p>
                </div>
                <label className="relative inline-flex items-center cursor-pointer">
                  <input
                    type="checkbox"
                    checked={notificationSettings.pickupConfirmations}
                    onChange={() => toggleNotification('pickupConfirmations')}
                    className="sr-only peer"
                  />
                  <div className="w-11 h-6 bg-gray-200 dark:bg-gray-700 peer-focus:outline-none peer-focus:ring-4 peer-focus:ring-blue-300 rounded-full peer peer-checked:after:translate-x-full peer-checked:after:border-white after:content-[''] after:absolute after:top-[2px] after:left-[2px] after:bg-white dark:after:bg-gray-900 after:border-gray-300 dark:after:border-gray-700 after:border after:rounded-full after:h-5 after:w-5 after:transition-all peer-checked:bg-blue-600 dark:peer-checked:bg-blue-700"></div>
                </label>
              </div>
              <div className="flex items-center justify-between">
                <div>
                  <h3 className="font-medium text-gray-800 dark:text-gray-100">Donation Requests</h3>
                  <p className="text-sm text-gray-500 dark:text-gray-300">
                    Get notified about new donation requests
                  </p>
                </div>
                <label className="relative inline-flex items-center cursor-pointer">
                  <input
                    type="checkbox"
                    checked={notificationSettings.donationRequests}
                    onChange={() => toggleNotification('donationRequests')}
                    className="sr-only peer"
                  />
                  <div className="w-11 h-6 bg-gray-200 dark:bg-gray-700 peer-focus:outline-none peer-focus:ring-4 peer-focus:ring-blue-300 rounded-full peer peer-checked:after:translate-x-full peer-checked:after:border-white after:content-[''] after:absolute after:top-[2px] after:left-[2px] after:bg-white dark:after:bg-gray-900 after:border-gray-300 dark:after:border-gray-700 after:border after:rounded-full after:h-5 after:w-5 after:transition-all peer-checked:bg-blue-600 dark:peer-checked:bg-blue-700"></div>
                </label>
              </div>
              <div className="pt-4 mt-4 border-t border-gray-200 dark:border-gray-700 flex items-center justify-between">
                <div>
                  <h3 className="font-medium text-gray-800 dark:text-gray-100">All In-App Notifications</h3>
                  <p className="text-sm text-gray-500 dark:text-gray-300">
                    Master toggle for all notifications
                  </p>
                </div>
                <label className="relative inline-flex items-center cursor-pointer">
                  <input
                    type="checkbox"
                    checked={notificationSettings.allInApp}
                    onChange={toggleAllNotifications}
                    className="sr-only peer"
                  />
                  <div className="w-11 h-6 bg-gray-200 dark:bg-gray-700 peer-focus:outline-none peer-focus:ring-4 peer-focus:ring-blue-300 rounded-full peer peer-checked:after:translate-x-full peer-checked:after:border-white after:content-[''] after:absolute after:top-[2px] after:left-[2px] after:bg-white dark:after:bg-gray-900 after:border-gray-300 dark:after:border-gray-700 after:border after:rounded-full after:h-5 after:w-5 after:transition-all peer-checked:bg-blue-600 dark:peer-checked:bg-blue-700"></div>
                </label>
              </div>
            </div>
          </div>
        </div>
        {/* Appearance Section */}
        <div className="bg-white dark:bg-gray-800 rounded-lg shadow-md overflow-hidden mb-8 transition-colors duration-300">
          <div className="p-6">
            <h2 className="text-xl font-semibold mb-4 text-gray-800 dark:text-gray-100">Appearance</h2>
            <div className="flex items-center justify-between">
              <div>
                <h3 className="font-medium text-gray-800 dark:text-gray-100">Dark Mode</h3>
                <p className="text-sm text-gray-500 dark:text-gray-400">
                  Switch between light and dark themes
                </p>
              </div>
              <label className="relative inline-flex items-center cursor-pointer">
                <input
                  type="checkbox"
                  checked={darkMode}
                  onChange={handleToggleDarkMode}
                  className="sr-only peer"
                />
                <div className="w-11 h-6 bg-gray-200 dark:bg-gray-700 peer-focus:outline-none peer-focus:ring-4 peer-focus:ring-blue-300 rounded-full peer peer-checked:after:translate-x-full peer-checked:after:border-white after:content-[''] after:absolute after:top-[2px] after:left-[2px] after:bg-white dark:after:bg-gray-900 after:border-gray-300 dark:after:border-gray-700 after:border after:rounded-full after:h-5 after:w-5 after:transition-all peer-checked:bg-blue-600 dark:peer-checked:bg-blue-700"></div>
              </label>
            </div>
          </div>
        </div>
        {/* Communication Preferences Section */}
        <div className="bg-white dark:bg-gray-800 rounded-lg shadow-md overflow-hidden mb-8 transition-colors duration-300">
          <div className="p-6">
            <h2 className="text-xl font-semibold mb-4 text-gray-800 dark:text-gray-100">
              Communication Preferences
            </h2>
            <div className="space-y-4">
              <div className="flex items-center justify-between">
                <div>
                  <h3 className="font-medium text-gray-800 dark:text-gray-100">Platform Announcements</h3>
                  <p className="text-sm text-gray-500 dark:text-gray-300">
                    Receive updates about new features and platform changes
                  </p>
                </div>
                <label className="relative inline-flex items-center cursor-pointer">
                  <input
                    type="checkbox"
                    checked={communicationPrefs.platformAnnouncements}
                    onChange={() =>
                      toggleCommunicationPref('platformAnnouncements')
                    }
                    className="sr-only peer"
                  />
                  <div className="w-11 h-6 bg-gray-200 dark:bg-gray-700 peer-focus:outline-none peer-focus:ring-4 peer-focus:ring-blue-300 rounded-full peer peer-checked:after:translate-x-full peer-checked:after:border-white after:content-[''] after:absolute after:top-[2px] after:left-[2px] after:bg-white after:border-gray-300 after:border after:rounded-full after:h-5 after:w-5 after:transition-all peer-checked:bg-blue-600 dark:peer-checked:bg-blue-700"></div>
                </label>
              </div>
              <div className="flex items-center justify-between">
                <div>
                  <h3 className="font-medium text-gray-800 dark:text-gray-100">App Feedback</h3>
                  <p className="text-sm text-gray-500 dark:text-gray-300">
                    Allow Save 'n Bite to contact me for app feedback
                  </p>
                </div>
                <label className="relative inline-flex items-center cursor-pointer">
                  <input
                    type="checkbox"
                    checked={communicationPrefs.appFeedback}
                    onChange={() => toggleCommunicationPref('appFeedback')}
                    className="sr-only peer"
                  />
                  <div className="w-11 h-6 bg-gray-200 dark:bg-gray-700 peer-focus:outline-none peer-focus:ring-4 peer-focus:ring-blue-300 rounded-full peer peer-checked:after:translate-x-full peer-checked:after:border-white after:content-[''] after:absolute after:top-[2px] after:left-[2px] after:bg-white after:border-gray-300 after:border after:rounded-full after:h-5 after:w-5 after:transition-all peer-checked:bg-blue-600 dark:peer-checked:bg-blue-700"></div>
                </label>
              </div>
            </div>
          </div>
        </div>
        {/* Account Deactivation - Moved to the end */}
        <div className="bg-white dark:bg-gray-800 rounded-lg shadow-md overflow-hidden mb-8 transition-colors duration-300">
          <div className="p-6">
            <h2 className="text-xl font-semibold mb-4 text-red-600 dark:text-red-400">
              Account Deactivation
            </h2>
            <div className="bg-red-50 dark:bg-red-900 p-4 rounded-md mb-4">
              <p className="text-red-700 dark:text-red-300">
                Deactivating your account will remove your business from the
                platform. All your data will be preserved if you decide to
                reactivate in the future.
              </p>
            </div>
            <button
              onClick={() => setShowDeleteModal(true)}
              className="px-4 py-2 bg-red-600 text-white rounded-md hover:bg-red-700 transition-colors"
            >
              Deactivate Account
            </button>
          </div>
        </div>
        {/* Success Modal */}
        {showSuccessModal && (
          <div className="fixed inset-0 bg-black bg-opacity-50 flex items-center justify-center z-50">
            <div className="bg-white rounded-lg p-6 max-w-md w-full">
              <div className="flex items-center mb-4 text-green-600">
                <CheckIcon className="h-6 w-6 mr-2" />
                <h3 className="text-lg font-bold">Success</h3>
              </div>
              <p className="mb-6">{successMessage}</p>
              <div className="flex justify-end">
                <button
                  onClick={() => setShowSuccessModal(false)}
                  className="px-4 py-2 bg-blue-600 text-white rounded-md hover:bg-blue-700 transition-colors"
                >
                  Close
                </button>
              </div>
            </div>
          </div>
        )}
        {/* Delete Account Confirmation Modal */}
        {showDeleteModal && (
          <div className="fixed inset-0 bg-black bg-opacity-50 flex items-center justify-center z-50">
            <div className="bg-white rounded-lg p-6 max-w-md w-full">
              <div className="flex items-center mb-4 text-red-600">
                <AlertCircleIcon className="h-6 w-6 mr-2" />
                <h3 className="text-lg font-bold">
                  Confirm Account Deactivation
                </h3>
              </div>
              <p className="mb-6">
                Are you sure you want to deactivate your account? This action will
                remove your business from the platform and you will no longer
                receive orders or donation requests.
              </p>
              <div className="flex justify-end space-x-3">
                <button
                  onClick={() => setShowDeleteModal(false)}
                  className="px-4 py-2 bg-gray-200 text-gray-800 rounded-md hover:bg-gray-300 transition-colors"
                >
                  Cancel
                </button>
                <button
                  onClick={handleDeactivateAccount}
                  className="px-4 py-2 bg-red-600 text-white rounded-md hover:bg-red-700 transition-colors flex items-center"
                >
                  <XIcon className="h-4 w-4 mr-2" />
                  Deactivate Account
                </button>
              </div>
            </div>
          </div>
        )}
        {/* Account Deactivated Success Modal */}
        {showDeactivatedModal && (
          <div className="fixed inset-0 bg-black bg-opacity-50 flex items-center justify-center z-50">
            <div className="bg-white rounded-lg p-6 max-w-md w-full">
              <div className="flex items-center mb-4 text-green-600">
                <CheckIcon className="h-6 w-6 mr-2" />
                <h3 className="text-lg font-bold">
                  Account Deactivated Successfully
                </h3>
              </div>
              <p className="mb-6">
                Your account has been deactivated. You will be redirected to the
                login page in a few seconds.
              </p>
              <div className="w-full bg-gray-200 rounded-full h-2.5">
                <div className="bg-green-600 h-2.5 rounded-full animate-[grow_3s_ease-in-out]"></div>
              </div>
            </div>
          </div>
        )}
=======
    <div className="w-full flex min-h-screen">
      {/* Desktop Sidebar - Hidden on mobile */}
      <div className="hidden md:flex">
        <SideBar onNavigate={() => {}} currentPage="settings" />
      </div>

      {/* Mobile Sidebar Overlay */}
      {isMobileSidebarOpen && (
        <div className="fixed inset-0 z-50 md:hidden">
          {/* Backdrop */}
          <div 
            className="fixed inset-0 bg-black bg-opacity-50"
            onClick={toggleMobileSidebar}
          />
          {/* Sidebar */}
          <div className="fixed left-0 top-0 h-full w-64 z-50">
            <SideBar 
              onNavigate={() => setIsMobileSidebarOpen(false)} 
              currentPage="settings"
              onClose={() => setIsMobileSidebarOpen(false)}
            />
          </div>
        </div>
      )}

      <div className="flex-1 overflow-auto">
        {/* Mobile Header */}
        <div className="md:hidden bg-white border-b border-gray-200 px-4 py-3 flex items-center justify-between">
          <button
            onClick={toggleMobileSidebar}
            className="p-2 text-gray-600 hover:text-gray-800 hover:bg-gray-100 rounded-lg"
            aria-label="Open menu"
          >
            <Menu size={24} />
          </button>
          <h1 className="text-lg font-semibold text-gray-900">Settings</h1>
          <div className="w-10" />
        </div>

        <div className="max-w-3xl mx-auto p-4 sm:p-6">
          {/* General Settings Section */}
          <div className="bg-white rounded-lg shadow-md overflow-hidden mb-6 sm:mb-8">
            <div className="p-4 sm:p-6">
              <h2 className="text-lg sm:text-xl font-semibold mb-4">General Settings</h2>
              {/* Change Password Form */}
              <div className="mb-6 sm:mb-8">
                <h3 className="text-base sm:text-lg font-medium mb-4">Change Password</h3>
                <form onSubmit={handlePasswordSubmit} className="space-y-4">
                  <div>
                    <label className="block text-sm font-medium text-gray-700 mb-1">
                      Current Password
                    </label>
                    <div className="relative">
                      <input
                        type={showPasswords.currentPassword ? "text" : "password"}
                        name="currentPassword"
                        value={passwordData.currentPassword}
                        onChange={handlePasswordChange}
                        required
                        className="w-full p-2 sm:p-3 border border-gray-300 rounded-md pr-10 text-sm sm:text-base"
                      />
                      <button
                        type="button"
                        onClick={() => togglePasswordVisibility('currentPassword')}
                        className="absolute right-2 sm:right-3 top-1/2 transform -translate-y-1/2 text-gray-500 hover:text-gray-700"
                      >
                        {showPasswords.currentPassword ? (
                          <EyeOffIcon className="h-4 w-4 sm:h-5 sm:w-5" />
                        ) : (
                          <EyeIcon className="h-4 w-4 sm:h-5 sm:w-5" />
                        )}
                      </button>
                    </div>
                  </div>
                  <div>
                    <label className="block text-sm font-medium text-gray-700 mb-1">
                      New Password
                    </label>
                    <div className="relative">
                      <input
                        type={showPasswords.newPassword ? "text" : "password"}
                        name="newPassword"
                        value={passwordData.newPassword}
                        onChange={handlePasswordChange}
                        required
                        className={`w-full p-2 sm:p-3 border rounded-md pr-10 text-sm sm:text-base ${passwordErrors.newPassword ? 'border-red-500' : 'border-gray-300'}`}
                      />
                      <button
                        type="button"
                        onClick={() => togglePasswordVisibility('newPassword')}
                        className="absolute right-2 sm:right-3 top-1/2 transform -translate-y-1/2 text-gray-500 hover:text-gray-700"
                      >
                        {showPasswords.newPassword ? (
                          <EyeOffIcon className="h-4 w-4 sm:h-5 sm:w-5" />
                        ) : (
                          <EyeIcon className="h-4 w-4 sm:h-5 sm:w-5" />
                        )}
                      </button>
                    </div>
                    {passwordErrors.newPassword && (
                      <p className="mt-1 text-sm text-red-600">
                        {passwordErrors.newPassword}
                      </p>
                    )}
                    <p className="mt-1 text-xs text-gray-500">
                      Password must be at least 8 characters and include uppercase,
                      lowercase, number, and special character.
                    </p>
                  </div>
                  <div>
                    <label className="block text-sm font-medium text-gray-700 mb-1">
                      Confirm New Password
                    </label>
                    <div className="relative">
                      <input
                        type={showPasswords.confirmPassword ? "text" : "password"}
                        name="confirmPassword"
                        value={passwordData.confirmPassword}
                        onChange={handlePasswordChange}
                        required
                        className={`w-full p-2 sm:p-3 border rounded-md pr-10 text-sm sm:text-base ${passwordErrors.confirmPassword ? 'border-red-500' : 'border-gray-300'}`}
                      />
                      <button
                        type="button"
                        onClick={() => togglePasswordVisibility('confirmPassword')}
                        className="absolute right-2 sm:right-3 top-1/2 transform -translate-y-1/2 text-gray-500 hover:text-gray-700"
                      >
                        {showPasswords.confirmPassword ? (
                          <EyeOffIcon className="h-4 w-4 sm:h-5 sm:w-5" />
                        ) : (
                          <EyeIcon className="h-4 w-4 sm:h-5 sm:w-5" />
                        )}
                      </button>
                    </div>
                    {passwordErrors.confirmPassword && (
                      <p className="mt-1 text-sm text-red-600">
                        {passwordErrors.confirmPassword}
                      </p>
                    )}
                  </div>
                  <button
                    type="submit"
                    className="w-full sm:w-auto px-4 py-2 bg-blue-600 text-white rounded-md hover:bg-blue-700 transition-colors text-sm sm:text-base"
                  >
                    Update Password
                  </button>
                </form>
              </div>
            </div>
          </div>

          {/* Notification Preferences Section */}
          <div className="bg-white rounded-lg shadow-md overflow-hidden mb-6 sm:mb-8">
            <div className="p-4 sm:p-6">
              <h2 className="text-lg sm:text-xl font-semibold mb-4">
                Notification Preferences
              </h2>
              <div className="space-y-4">
                <div className="flex items-start sm:items-center justify-between">
                  <div className="flex-1 mr-4">
                    <h3 className="font-medium text-sm sm:text-base">New Orders</h3>
                    <p className="text-xs sm:text-sm text-gray-500">
                      Get notified when you receive a new order
                    </p>
                  </div>
                  <label className="relative inline-flex items-center cursor-pointer flex-shrink-0">
                    <input
                      type="checkbox"
                      checked={notificationSettings.newOrders}
                      onChange={() => toggleNotification('newOrders')}
                      className="sr-only peer"
                    />
                    <div className="w-11 h-6 bg-gray-200 peer-focus:outline-none peer-focus:ring-4 peer-focus:ring-blue-300 rounded-full peer peer-checked:after:translate-x-full peer-checked:after:border-white after:content-[''] after:absolute after:top-[2px] after:left-[2px] after:bg-white after:border-gray-300 after:border after:rounded-full after:h-5 after:w-5 after:transition-all peer-checked:bg-blue-600"></div>
                  </label>
                </div>
                <div className="flex items-start sm:items-center justify-between">
                  <div className="flex-1 mr-4">
                    <h3 className="font-medium text-sm sm:text-base">Pickup Confirmations</h3>
                    <p className="text-xs sm:text-sm text-gray-500">
                      Get notified when an order is picked up
                    </p>
                  </div>
                  <label className="relative inline-flex items-center cursor-pointer flex-shrink-0">
                    <input
                      type="checkbox"
                      checked={notificationSettings.pickupConfirmations}
                      onChange={() => toggleNotification('pickupConfirmations')}
                      className="sr-only peer"
                    />
                    <div className="w-11 h-6 bg-gray-200 peer-focus:outline-none peer-focus:ring-4 peer-focus:ring-blue-300 rounded-full peer peer-checked:after:translate-x-full peer-checked:after:border-white after:content-[''] after:absolute after:top-[2px] after:left-[2px] after:bg-white after:border-gray-300 after:border after:rounded-full after:h-5 after:w-5 after:transition-all peer-checked:bg-blue-600"></div>
                  </label>
                </div>
                <div className="flex items-start sm:items-center justify-between">
                  <div className="flex-1 mr-4">
                    <h3 className="font-medium text-sm sm:text-base">Donation Requests</h3>
                    <p className="text-xs sm:text-sm text-gray-500">
                      Get notified about new donation requests
                    </p>
                  </div>
                  <label className="relative inline-flex items-center cursor-pointer flex-shrink-0">
                    <input
                      type="checkbox"
                      checked={notificationSettings.donationRequests}
                      onChange={() => toggleNotification('donationRequests')}
                      className="sr-only peer"
                    />
                    <div className="w-11 h-6 bg-gray-200 peer-focus:outline-none peer-focus:ring-4 peer-focus:ring-blue-300 rounded-full peer peer-checked:after:translate-x-full peer-checked:after:border-white after:content-[''] after:absolute after:top-[2px] after:left-[2px] after:bg-white after:border-gray-300 after:border after:rounded-full after:h-5 after:w-5 after:transition-all peer-checked:bg-blue-600"></div>
                  </label>
                </div>
                <div className="pt-4 mt-4 border-t border-gray-200 flex items-start sm:items-center justify-between">
                  <div className="flex-1 mr-4">
                    <h3 className="font-medium text-sm sm:text-base">All In-App Notifications</h3>
                    <p className="text-xs sm:text-sm text-gray-500">
                      Master toggle for all notifications
                    </p>
                  </div>
                  <label className="relative inline-flex items-center cursor-pointer flex-shrink-0">
                    <input
                      type="checkbox"
                      checked={notificationSettings.allInApp}
                      onChange={toggleAllNotifications}
                      className="sr-only peer"
                    />
                    <div className="w-11 h-6 bg-gray-200 peer-focus:outline-none peer-focus:ring-4 peer-focus:ring-blue-300 rounded-full peer peer-checked:after:translate-x-full peer-checked:after:border-white after:content-[''] after:absolute after:top-[2px] after:left-[2px] after:bg-white after:border-gray-300 after:border after:rounded-full after:h-5 after:w-5 after:transition-all peer-checked:bg-blue-600"></div>
                  </label>
                </div>
              </div>
            </div>
          </div>

          {/* Appearance Section */}
          <div className="bg-white rounded-lg shadow-md overflow-hidden mb-6 sm:mb-8">
            <div className="p-4 sm:p-6">
              <h2 className="text-lg sm:text-xl font-semibold mb-4">Appearance</h2>
              <div className="flex items-start sm:items-center justify-between">
                <div className="flex-1 mr-4">
                  <h3 className="font-medium text-sm sm:text-base">Dark Mode</h3>
                  <p className="text-xs sm:text-sm text-gray-500">
                    Switch between light and dark themes
                  </p>
                </div>
                <label className="relative inline-flex items-center cursor-pointer flex-shrink-0">
                  <input
                    type="checkbox"
                    checked={darkMode}
                    onChange={() => setDarkMode(!darkMode)}
                    className="sr-only peer"
                  />
                  <div className="w-11 h-6 bg-gray-200 peer-focus:outline-none peer-focus:ring-4 peer-focus:ring-blue-300 rounded-full peer peer-checked:after:translate-x-full peer-checked:after:border-white after:content-[''] after:absolute after:top-[2px] after:left-[2px] after:bg-white after:border-gray-300 after:border after:rounded-full after:h-5 after:w-5 after:transition-all peer-checked:bg-blue-600"></div>
                </label>
              </div>
            </div>
          </div>

          {/* Communication Preferences Section */}
          <div className="bg-white rounded-lg shadow-md overflow-hidden mb-6 sm:mb-8">
            <div className="p-4 sm:p-6">
              <h2 className="text-lg sm:text-xl font-semibold mb-4">
                Communication Preferences
              </h2>
              <div className="space-y-4">
                <div className="flex items-start sm:items-center justify-between">
                  <div className="flex-1 mr-4">
                    <h3 className="font-medium text-sm sm:text-base">Platform Announcements</h3>
                    <p className="text-xs sm:text-sm text-gray-500">
                      Receive updates about new features and platform changes
                    </p>
                  </div>
                  <label className="relative inline-flex items-center cursor-pointer flex-shrink-0">
                    <input
                      type="checkbox"
                      checked={communicationPrefs.platformAnnouncements}
                      onChange={() =>
                        toggleCommunicationPref('platformAnnouncements')
                      }
                      className="sr-only peer"
                    />
                    <div className="w-11 h-6 bg-gray-200 peer-focus:outline-none peer-focus:ring-4 peer-focus:ring-blue-300 rounded-full peer peer-checked:after:translate-x-full peer-checked:after:border-white after:content-[''] after:absolute after:top-[2px] after:left-[2px] after:bg-white after:border-gray-300 after:border after:rounded-full after:h-5 after:w-5 after:transition-all peer-checked:bg-blue-600"></div>
                  </label>
                </div>
                <div className="flex items-start sm:items-center justify-between">
                  <div className="flex-1 mr-4">
                    <h3 className="font-medium text-sm sm:text-base">App Feedback</h3>
                    <p className="text-xs sm:text-sm text-gray-500">
                      Allow Save 'n Bite to contact me for app feedback
                    </p>
                  </div>
                  <label className="relative inline-flex items-center cursor-pointer flex-shrink-0">
                    <input
                      type="checkbox"
                      checked={communicationPrefs.appFeedback}
                      onChange={() => toggleCommunicationPref('appFeedback')}
                      className="sr-only peer"
                    />
                    <div className="w-11 h-6 bg-gray-200 peer-focus:outline-none peer-focus:ring-4 peer-focus:ring-blue-300 rounded-full peer peer-checked:after:translate-x-full peer-checked:after:border-white after:content-[''] after:absolute after:top-[2px] after:left-[2px] after:bg-white after:border-gray-300 after:border after:rounded-full after:h-5 after:w-5 after:transition-all peer-checked:bg-blue-600"></div>
                  </label>
                </div>
              </div>
            </div>
          </div>

          {/* Account Deactivation - Moved to the end */}
          <div className="bg-white rounded-lg shadow-md overflow-hidden mb-6 sm:mb-8">
            <div className="p-4 sm:p-6">
              <h2 className="text-lg sm:text-xl font-semibold mb-4 text-red-600">
                Account Deactivation
              </h2>
              <div className="bg-red-50 p-3 sm:p-4 rounded-md mb-4">
                <p className="text-red-700 text-sm sm:text-base">
                  Deactivating your account will remove your business from the
                  platform. All your data will be preserved if you decide to
                  reactivate in the future.
                </p>
              </div>
              <button
                onClick={() => setShowDeleteModal(true)}
                className="w-full sm:w-auto px-4 py-2 bg-red-600 text-white rounded-md hover:bg-red-700 transition-colors text-sm sm:text-base"
              >
                Deactivate Account
              </button>
            </div>
          </div>

          {/* Success Modal */}
          {showSuccessModal && (
            <div className="fixed inset-0 bg-black bg-opacity-50 flex items-center justify-center z-50 p-4">
              <div className="bg-white rounded-lg p-4 sm:p-6 max-w-md w-full">
                <div className="flex items-center mb-4 text-green-600">
                  <CheckIcon className="h-5 w-5 sm:h-6 sm:w-6 mr-2" />
                  <h3 className="text-base sm:text-lg font-bold">Success</h3>
                </div>
                <p className="mb-4 sm:mb-6 text-sm sm:text-base">{successMessage}</p>
                <div className="flex justify-end">
                  <button
                    onClick={() => setShowSuccessModal(false)}
                    className="px-4 py-2 bg-blue-600 text-white rounded-md hover:bg-blue-700 transition-colors text-sm sm:text-base"
                  >
                    Close
                  </button>
                </div>
              </div>
            </div>
          )}

          {/* Delete Account Confirmation Modal */}
          {showDeleteModal && (
            <div className="fixed inset-0 bg-black bg-opacity-50 flex items-center justify-center z-50 p-4">
              <div className="bg-white rounded-lg p-4 sm:p-6 max-w-md w-full">
                <div className="flex items-center mb-4 text-red-600">
                  <AlertCircleIcon className="h-5 w-5 sm:h-6 sm:w-6 mr-2" />
                  <h3 className="text-base sm:text-lg font-bold">
                    Confirm Account Deactivation
                  </h3>
                </div>
                <p className="mb-4 sm:mb-6 text-sm sm:text-base">
                  Are you sure you want to deactivate your account? This action will
                  remove your business from the platform and you will no longer
                  receive orders or donation requests.
                </p>
                <div className="flex flex-col sm:flex-row justify-end gap-2 sm:gap-3">
                  <button
                    onClick={() => setShowDeleteModal(false)}
                    className="px-4 py-2 bg-gray-200 text-gray-800 rounded-md hover:bg-gray-300 transition-colors text-sm sm:text-base"
                  >
                    Cancel
                  </button>
                  <button
                    onClick={handleDeactivateAccount}
                    className="px-4 py-2 bg-red-600 text-white rounded-md hover:bg-red-700 transition-colors flex items-center justify-center text-sm sm:text-base"
                  >
                    <XIcon className="h-4 w-4 mr-2" />
                    Deactivate Account
                  </button>
                </div>
              </div>
            </div>
          )}

          {/* Account Deactivated Success Modal */}
          {showDeactivatedModal && (
            <div className="fixed inset-0 bg-black bg-opacity-50 flex items-center justify-center z-50 p-4">
              <div className="bg-white rounded-lg p-4 sm:p-6 max-w-md w-full">
                <div className="flex items-center mb-4 text-green-600">
                  <CheckIcon className="h-5 w-5 sm:h-6 sm:w-6 mr-2" />
                  <h3 className="text-base sm:text-lg font-bold">
                    Account Deactivated Successfully
                  </h3>
                </div>
                <p className="mb-4 sm:mb-6 text-sm sm:text-base">
                  Your account has been deactivated. You will be redirected to the
                  login page in a few seconds.
                </p>
                <div className="w-full bg-gray-200 rounded-full h-2.5">
                  <div className="bg-green-600 h-2.5 rounded-full animate-[grow_3s_ease-in-out]"></div>
                </div>
              </div>
            </div>
          )}
        </div>
>>>>>>> 8d05fc04
      </div>
    </div>
  )
}

export default SettingsPage<|MERGE_RESOLUTION|>--- conflicted
+++ resolved
@@ -1,10 +1,7 @@
-<<<<<<< HEAD
+
 import React, { useState, useContext } from 'react'
-import { AlertCircleIcon, CheckIcon, XIcon, InfoIcon, EyeIcon, EyeOffIcon } from 'lucide-react'
-=======
-import React, { useState } from 'react'
 import { AlertCircleIcon, CheckIcon, XIcon, InfoIcon, EyeIcon, EyeOffIcon, Menu } from 'lucide-react'
->>>>>>> 8d05fc04
+
 import { useNavigate } from 'react-router-dom'
 import SideBar from '../../components/foodProvider/SideBar';
 import { ThemeContext } from '../../context/ThemeContext' // <-- Import ThemeContext
@@ -149,361 +146,7 @@
   }
 
   return (
-<<<<<<< HEAD
     <div className={`w-full flex min-h-screen bg-gray-50 dark:bg-gray-900 transition-colors duration-300`}>
-      <SideBar onNavigate={() => {}} currentPage="settings" />
-      <div className="max-w-3xl mx-auto">
-        {/* General Settings Section */}
-        <div className="bg-white dark:bg-gray-800 rounded-lg shadow-md overflow-hidden mb-8 transition-colors duration-300">
-          <div className="p-6">
-            <h2 className="text-xl font-semibold mb-4 text-gray-800 dark:text-gray-100">General Settings</h2>
-            {/* Change Password Form */}
-            <div className="mb-8">
-              <h3 className="text-lg font-medium mb-4 text-gray-800 dark:text-gray-100">Change Password</h3>
-              <form onSubmit={handlePasswordSubmit} className="space-y-4">
-                <div>
-                  <label className="block text-sm font-medium text-gray-700 dark:text-gray-200 mb-1">
-                    Current Password
-                  </label>
-                  <div className="relative">
-                    <input
-                      type={showPasswords.currentPassword ? "text" : "password"}
-                      name="currentPassword"
-                      value={passwordData.currentPassword}
-                      onChange={handlePasswordChange}
-                      required
-                      className="w-full p-2 border border-gray-300 dark:border-gray-700 rounded-md pr-10 bg-white dark:bg-gray-900 text-gray-800 dark:text-gray-100 placeholder-gray-400 dark:placeholder-gray-500"
-                    />
-                    <button
-                      type="button"
-                      onClick={() => togglePasswordVisibility('currentPassword')}
-                      className="absolute right-2 top-1/2 transform -translate-y-1/2 text-gray-500 hover:text-gray-700"
-                    >
-                      {showPasswords.currentPassword ? (
-                        <EyeOffIcon className="h-5 w-5" />
-                      ) : (
-                        <EyeIcon className="h-5 w-5" />
-                      )}
-                    </button>
-                  </div>
-                </div>
-                <div>
-                  <label className="block text-sm font-medium text-gray-700 dark:text-gray-200 mb-1">
-                    New Password
-                  </label>
-                  <div className="relative">
-                    <input
-                      type={showPasswords.newPassword ? "text" : "password"}
-                      name="newPassword"
-                      value={passwordData.newPassword}
-                      onChange={handlePasswordChange}
-                      required
-                      className={`w-full p-2 border rounded-md pr-10 ${passwordErrors.newPassword ? 'border-red-500' : 'border-gray-300 dark:border-gray-700'} bg-white dark:bg-gray-900 text-gray-800 dark:text-gray-100 placeholder-gray-400 dark:placeholder-gray-500`}
-                    />
-                    <button
-                      type="button"
-                      onClick={() => togglePasswordVisibility('newPassword')}
-                      className="absolute right-2 top-1/2 transform -translate-y-1/2 text-gray-500 hover:text-gray-700"
-                    >
-                      {showPasswords.newPassword ? (
-                        <EyeOffIcon className="h-5 w-5" />
-                      ) : (
-                        <EyeIcon className="h-5 w-5" />
-                      )}
-                    </button>
-                  </div>
-                  {passwordErrors.newPassword && (
-                    <p className="mt-1 text-sm text-red-600">
-                      {passwordErrors.newPassword}
-                    </p>
-                  )}
-                  <p className="mt-1 text-xs text-gray-500 dark:text-gray-400">
-                    Password must be at least 8 characters and include uppercase,
-                    lowercase, number, and special character.
-                  </p>
-                </div>
-                <div>
-                  <label className="block text-sm font-medium text-gray-700 dark:text-gray-200 mb-1">
-                    Confirm New Password
-                  </label>
-                  <div className="relative">
-                    <input
-                      type={showPasswords.confirmPassword ? "text" : "password"}
-                      name="confirmPassword"
-                      value={passwordData.confirmPassword}
-                      onChange={handlePasswordChange}
-                      required
-                      className={`w-full p-2 border rounded-md pr-10 ${passwordErrors.confirmPassword ? 'border-red-500' : 'border-gray-300 dark:border-gray-700'} bg-white dark:bg-gray-900 text-gray-800 dark:text-gray-100 placeholder-gray-400 dark:placeholder-gray-500`}
-                    />
-                    <button
-                      type="button"
-                      onClick={() => togglePasswordVisibility('confirmPassword')}
-                      className="absolute right-2 top-1/2 transform -translate-y-1/2 text-gray-500 hover:text-gray-700"
-                    >
-                      {showPasswords.confirmPassword ? (
-                        <EyeOffIcon className="h-5 w-5" />
-                      ) : (
-                        <EyeIcon className="h-5 w-5" />
-                      )}
-                    </button>
-                  </div>
-                  {passwordErrors.confirmPassword && (
-                    <p className="mt-1 text-sm text-red-600">
-                      {passwordErrors.confirmPassword}
-                    </p>
-                  )}
-                </div>
-                <button
-                  type="submit"
-                  className="px-4 py-2 bg-blue-600 dark:bg-blue-700 text-white rounded-md hover:bg-blue-700 dark:hover:bg-blue-800 transition-colors"
-                >
-                  Update Password
-                </button>
-              </form>
-            </div>
-          </div>
-        </div>
-        {/* Notification Preferences Section */}
-        <div className="bg-white dark:bg-gray-800 rounded-lg shadow-md overflow-hidden mb-8 transition-colors duration-300">
-          <div className="p-6">
-            <h2 className="text-xl font-semibold mb-4 text-gray-800 dark:text-gray-100">Notification Preferences</h2>
-            <div className="space-y-4">
-              <div className="flex items-center justify-between">
-                <div>
-                  <h3 className="font-medium text-gray-800 dark:text-gray-100">New Orders</h3>
-                  <p className="text-sm text-gray-500 dark:text-gray-300">
-                    Get notified when you receive a new order
-                  </p>
-                </div>
-                <label className="relative inline-flex items-center cursor-pointer">
-                  <input
-                    type="checkbox"
-                    checked={notificationSettings.newOrders}
-                    onChange={() => toggleNotification('newOrders')}
-                    className="sr-only peer"
-                  />
-                  <div className="w-11 h-6 bg-gray-200 dark:bg-gray-700 peer-focus:outline-none peer-focus:ring-4 peer-focus:ring-blue-300 rounded-full peer peer-checked:after:translate-x-full peer-checked:after:border-white after:content-[''] after:absolute after:top-[2px] after:left-[2px] after:bg-white dark:after:bg-gray-900 after:border-gray-300 dark:after:border-gray-700 after:border after:rounded-full after:h-5 after:w-5 after:transition-all peer-checked:bg-blue-600 dark:peer-checked:bg-blue-700"></div>
-                </label>
-              </div>
-              <div className="flex items-center justify-between">
-                <div>
-                  <h3 className="font-medium text-gray-800 dark:text-gray-100">Pickup Confirmations</h3>
-                  <p className="text-sm text-gray-500 dark:text-gray-300">
-                    Get notified when an order is picked up
-                  </p>
-                </div>
-                <label className="relative inline-flex items-center cursor-pointer">
-                  <input
-                    type="checkbox"
-                    checked={notificationSettings.pickupConfirmations}
-                    onChange={() => toggleNotification('pickupConfirmations')}
-                    className="sr-only peer"
-                  />
-                  <div className="w-11 h-6 bg-gray-200 dark:bg-gray-700 peer-focus:outline-none peer-focus:ring-4 peer-focus:ring-blue-300 rounded-full peer peer-checked:after:translate-x-full peer-checked:after:border-white after:content-[''] after:absolute after:top-[2px] after:left-[2px] after:bg-white dark:after:bg-gray-900 after:border-gray-300 dark:after:border-gray-700 after:border after:rounded-full after:h-5 after:w-5 after:transition-all peer-checked:bg-blue-600 dark:peer-checked:bg-blue-700"></div>
-                </label>
-              </div>
-              <div className="flex items-center justify-between">
-                <div>
-                  <h3 className="font-medium text-gray-800 dark:text-gray-100">Donation Requests</h3>
-                  <p className="text-sm text-gray-500 dark:text-gray-300">
-                    Get notified about new donation requests
-                  </p>
-                </div>
-                <label className="relative inline-flex items-center cursor-pointer">
-                  <input
-                    type="checkbox"
-                    checked={notificationSettings.donationRequests}
-                    onChange={() => toggleNotification('donationRequests')}
-                    className="sr-only peer"
-                  />
-                  <div className="w-11 h-6 bg-gray-200 dark:bg-gray-700 peer-focus:outline-none peer-focus:ring-4 peer-focus:ring-blue-300 rounded-full peer peer-checked:after:translate-x-full peer-checked:after:border-white after:content-[''] after:absolute after:top-[2px] after:left-[2px] after:bg-white dark:after:bg-gray-900 after:border-gray-300 dark:after:border-gray-700 after:border after:rounded-full after:h-5 after:w-5 after:transition-all peer-checked:bg-blue-600 dark:peer-checked:bg-blue-700"></div>
-                </label>
-              </div>
-              <div className="pt-4 mt-4 border-t border-gray-200 dark:border-gray-700 flex items-center justify-between">
-                <div>
-                  <h3 className="font-medium text-gray-800 dark:text-gray-100">All In-App Notifications</h3>
-                  <p className="text-sm text-gray-500 dark:text-gray-300">
-                    Master toggle for all notifications
-                  </p>
-                </div>
-                <label className="relative inline-flex items-center cursor-pointer">
-                  <input
-                    type="checkbox"
-                    checked={notificationSettings.allInApp}
-                    onChange={toggleAllNotifications}
-                    className="sr-only peer"
-                  />
-                  <div className="w-11 h-6 bg-gray-200 dark:bg-gray-700 peer-focus:outline-none peer-focus:ring-4 peer-focus:ring-blue-300 rounded-full peer peer-checked:after:translate-x-full peer-checked:after:border-white after:content-[''] after:absolute after:top-[2px] after:left-[2px] after:bg-white dark:after:bg-gray-900 after:border-gray-300 dark:after:border-gray-700 after:border after:rounded-full after:h-5 after:w-5 after:transition-all peer-checked:bg-blue-600 dark:peer-checked:bg-blue-700"></div>
-                </label>
-              </div>
-            </div>
-          </div>
-        </div>
-        {/* Appearance Section */}
-        <div className="bg-white dark:bg-gray-800 rounded-lg shadow-md overflow-hidden mb-8 transition-colors duration-300">
-          <div className="p-6">
-            <h2 className="text-xl font-semibold mb-4 text-gray-800 dark:text-gray-100">Appearance</h2>
-            <div className="flex items-center justify-between">
-              <div>
-                <h3 className="font-medium text-gray-800 dark:text-gray-100">Dark Mode</h3>
-                <p className="text-sm text-gray-500 dark:text-gray-400">
-                  Switch between light and dark themes
-                </p>
-              </div>
-              <label className="relative inline-flex items-center cursor-pointer">
-                <input
-                  type="checkbox"
-                  checked={darkMode}
-                  onChange={handleToggleDarkMode}
-                  className="sr-only peer"
-                />
-                <div className="w-11 h-6 bg-gray-200 dark:bg-gray-700 peer-focus:outline-none peer-focus:ring-4 peer-focus:ring-blue-300 rounded-full peer peer-checked:after:translate-x-full peer-checked:after:border-white after:content-[''] after:absolute after:top-[2px] after:left-[2px] after:bg-white dark:after:bg-gray-900 after:border-gray-300 dark:after:border-gray-700 after:border after:rounded-full after:h-5 after:w-5 after:transition-all peer-checked:bg-blue-600 dark:peer-checked:bg-blue-700"></div>
-              </label>
-            </div>
-          </div>
-        </div>
-        {/* Communication Preferences Section */}
-        <div className="bg-white dark:bg-gray-800 rounded-lg shadow-md overflow-hidden mb-8 transition-colors duration-300">
-          <div className="p-6">
-            <h2 className="text-xl font-semibold mb-4 text-gray-800 dark:text-gray-100">
-              Communication Preferences
-            </h2>
-            <div className="space-y-4">
-              <div className="flex items-center justify-between">
-                <div>
-                  <h3 className="font-medium text-gray-800 dark:text-gray-100">Platform Announcements</h3>
-                  <p className="text-sm text-gray-500 dark:text-gray-300">
-                    Receive updates about new features and platform changes
-                  </p>
-                </div>
-                <label className="relative inline-flex items-center cursor-pointer">
-                  <input
-                    type="checkbox"
-                    checked={communicationPrefs.platformAnnouncements}
-                    onChange={() =>
-                      toggleCommunicationPref('platformAnnouncements')
-                    }
-                    className="sr-only peer"
-                  />
-                  <div className="w-11 h-6 bg-gray-200 dark:bg-gray-700 peer-focus:outline-none peer-focus:ring-4 peer-focus:ring-blue-300 rounded-full peer peer-checked:after:translate-x-full peer-checked:after:border-white after:content-[''] after:absolute after:top-[2px] after:left-[2px] after:bg-white after:border-gray-300 after:border after:rounded-full after:h-5 after:w-5 after:transition-all peer-checked:bg-blue-600 dark:peer-checked:bg-blue-700"></div>
-                </label>
-              </div>
-              <div className="flex items-center justify-between">
-                <div>
-                  <h3 className="font-medium text-gray-800 dark:text-gray-100">App Feedback</h3>
-                  <p className="text-sm text-gray-500 dark:text-gray-300">
-                    Allow Save 'n Bite to contact me for app feedback
-                  </p>
-                </div>
-                <label className="relative inline-flex items-center cursor-pointer">
-                  <input
-                    type="checkbox"
-                    checked={communicationPrefs.appFeedback}
-                    onChange={() => toggleCommunicationPref('appFeedback')}
-                    className="sr-only peer"
-                  />
-                  <div className="w-11 h-6 bg-gray-200 dark:bg-gray-700 peer-focus:outline-none peer-focus:ring-4 peer-focus:ring-blue-300 rounded-full peer peer-checked:after:translate-x-full peer-checked:after:border-white after:content-[''] after:absolute after:top-[2px] after:left-[2px] after:bg-white after:border-gray-300 after:border after:rounded-full after:h-5 after:w-5 after:transition-all peer-checked:bg-blue-600 dark:peer-checked:bg-blue-700"></div>
-                </label>
-              </div>
-            </div>
-          </div>
-        </div>
-        {/* Account Deactivation - Moved to the end */}
-        <div className="bg-white dark:bg-gray-800 rounded-lg shadow-md overflow-hidden mb-8 transition-colors duration-300">
-          <div className="p-6">
-            <h2 className="text-xl font-semibold mb-4 text-red-600 dark:text-red-400">
-              Account Deactivation
-            </h2>
-            <div className="bg-red-50 dark:bg-red-900 p-4 rounded-md mb-4">
-              <p className="text-red-700 dark:text-red-300">
-                Deactivating your account will remove your business from the
-                platform. All your data will be preserved if you decide to
-                reactivate in the future.
-              </p>
-            </div>
-            <button
-              onClick={() => setShowDeleteModal(true)}
-              className="px-4 py-2 bg-red-600 text-white rounded-md hover:bg-red-700 transition-colors"
-            >
-              Deactivate Account
-            </button>
-          </div>
-        </div>
-        {/* Success Modal */}
-        {showSuccessModal && (
-          <div className="fixed inset-0 bg-black bg-opacity-50 flex items-center justify-center z-50">
-            <div className="bg-white rounded-lg p-6 max-w-md w-full">
-              <div className="flex items-center mb-4 text-green-600">
-                <CheckIcon className="h-6 w-6 mr-2" />
-                <h3 className="text-lg font-bold">Success</h3>
-              </div>
-              <p className="mb-6">{successMessage}</p>
-              <div className="flex justify-end">
-                <button
-                  onClick={() => setShowSuccessModal(false)}
-                  className="px-4 py-2 bg-blue-600 text-white rounded-md hover:bg-blue-700 transition-colors"
-                >
-                  Close
-                </button>
-              </div>
-            </div>
-          </div>
-        )}
-        {/* Delete Account Confirmation Modal */}
-        {showDeleteModal && (
-          <div className="fixed inset-0 bg-black bg-opacity-50 flex items-center justify-center z-50">
-            <div className="bg-white rounded-lg p-6 max-w-md w-full">
-              <div className="flex items-center mb-4 text-red-600">
-                <AlertCircleIcon className="h-6 w-6 mr-2" />
-                <h3 className="text-lg font-bold">
-                  Confirm Account Deactivation
-                </h3>
-              </div>
-              <p className="mb-6">
-                Are you sure you want to deactivate your account? This action will
-                remove your business from the platform and you will no longer
-                receive orders or donation requests.
-              </p>
-              <div className="flex justify-end space-x-3">
-                <button
-                  onClick={() => setShowDeleteModal(false)}
-                  className="px-4 py-2 bg-gray-200 text-gray-800 rounded-md hover:bg-gray-300 transition-colors"
-                >
-                  Cancel
-                </button>
-                <button
-                  onClick={handleDeactivateAccount}
-                  className="px-4 py-2 bg-red-600 text-white rounded-md hover:bg-red-700 transition-colors flex items-center"
-                >
-                  <XIcon className="h-4 w-4 mr-2" />
-                  Deactivate Account
-                </button>
-              </div>
-            </div>
-          </div>
-        )}
-        {/* Account Deactivated Success Modal */}
-        {showDeactivatedModal && (
-          <div className="fixed inset-0 bg-black bg-opacity-50 flex items-center justify-center z-50">
-            <div className="bg-white rounded-lg p-6 max-w-md w-full">
-              <div className="flex items-center mb-4 text-green-600">
-                <CheckIcon className="h-6 w-6 mr-2" />
-                <h3 className="text-lg font-bold">
-                  Account Deactivated Successfully
-                </h3>
-              </div>
-              <p className="mb-6">
-                Your account has been deactivated. You will be redirected to the
-                login page in a few seconds.
-              </p>
-              <div className="w-full bg-gray-200 rounded-full h-2.5">
-                <div className="bg-green-600 h-2.5 rounded-full animate-[grow_3s_ease-in-out]"></div>
-              </div>
-            </div>
-          </div>
-        )}
-=======
-    <div className="w-full flex min-h-screen">
       {/* Desktop Sidebar - Hidden on mobile */}
       <div className="hidden md:flex">
         <SideBar onNavigate={() => {}} currentPage="settings" />
@@ -530,29 +173,29 @@
 
       <div className="flex-1 overflow-auto">
         {/* Mobile Header */}
-        <div className="md:hidden bg-white border-b border-gray-200 px-4 py-3 flex items-center justify-between">
+        <div className="md:hidden bg-white dark:bg-gray-800 border-b border-gray-200 dark:border-gray-700 px-4 py-3 flex items-center justify-between transition-colors duration-300">
           <button
             onClick={toggleMobileSidebar}
-            className="p-2 text-gray-600 hover:text-gray-800 hover:bg-gray-100 rounded-lg"
+            className="p-2 text-gray-600 dark:text-gray-300 hover:text-gray-800 dark:hover:text-gray-100 hover:bg-gray-100 dark:hover:bg-gray-700 rounded-lg transition-colors duration-300"
             aria-label="Open menu"
           >
             <Menu size={24} />
           </button>
-          <h1 className="text-lg font-semibold text-gray-900">Settings</h1>
+          <h1 className="text-lg font-semibold text-gray-900 dark:text-gray-100">Settings</h1>
           <div className="w-10" />
         </div>
 
         <div className="max-w-3xl mx-auto p-4 sm:p-6">
           {/* General Settings Section */}
-          <div className="bg-white rounded-lg shadow-md overflow-hidden mb-6 sm:mb-8">
+          <div className="bg-white dark:bg-gray-800 rounded-lg shadow-md overflow-hidden mb-6 sm:mb-8 transition-colors duration-300">
             <div className="p-4 sm:p-6">
-              <h2 className="text-lg sm:text-xl font-semibold mb-4">General Settings</h2>
+              <h2 className="text-lg sm:text-xl font-semibold mb-4 text-gray-800 dark:text-gray-100">General Settings</h2>
               {/* Change Password Form */}
               <div className="mb-6 sm:mb-8">
-                <h3 className="text-base sm:text-lg font-medium mb-4">Change Password</h3>
+                <h3 className="text-base sm:text-lg font-medium mb-4 text-gray-800 dark:text-gray-100">Change Password</h3>
                 <form onSubmit={handlePasswordSubmit} className="space-y-4">
                   <div>
-                    <label className="block text-sm font-medium text-gray-700 mb-1">
+                    <label className="block text-sm font-medium text-gray-700 dark:text-gray-200 mb-1">
                       Current Password
                     </label>
                     <div className="relative">
@@ -562,12 +205,12 @@
                         value={passwordData.currentPassword}
                         onChange={handlePasswordChange}
                         required
-                        className="w-full p-2 sm:p-3 border border-gray-300 rounded-md pr-10 text-sm sm:text-base"
+                        className="w-full p-2 sm:p-3 border border-gray-300 dark:border-gray-700 rounded-md pr-10 text-sm sm:text-base bg-white dark:bg-gray-900 text-gray-800 dark:text-gray-100 placeholder-gray-400 dark:placeholder-gray-500"
                       />
                       <button
                         type="button"
                         onClick={() => togglePasswordVisibility('currentPassword')}
-                        className="absolute right-2 sm:right-3 top-1/2 transform -translate-y-1/2 text-gray-500 hover:text-gray-700"
+                        className="absolute right-2 sm:right-3 top-1/2 transform -translate-y-1/2 text-gray-500 hover:text-gray-700 dark:text-gray-400 dark:hover:text-gray-200"
                       >
                         {showPasswords.currentPassword ? (
                           <EyeOffIcon className="h-4 w-4 sm:h-5 sm:w-5" />
@@ -578,7 +221,7 @@
                     </div>
                   </div>
                   <div>
-                    <label className="block text-sm font-medium text-gray-700 mb-1">
+                    <label className="block text-sm font-medium text-gray-700 dark:text-gray-200 mb-1">
                       New Password
                     </label>
                     <div className="relative">
@@ -588,12 +231,12 @@
                         value={passwordData.newPassword}
                         onChange={handlePasswordChange}
                         required
-                        className={`w-full p-2 sm:p-3 border rounded-md pr-10 text-sm sm:text-base ${passwordErrors.newPassword ? 'border-red-500' : 'border-gray-300'}`}
+                        className={`w-full p-2 sm:p-3 border rounded-md pr-10 text-sm sm:text-base ${passwordErrors.newPassword ? 'border-red-500' : 'border-gray-300 dark:border-gray-700'} bg-white dark:bg-gray-900 text-gray-800 dark:text-gray-100 placeholder-gray-400 dark:placeholder-gray-500`}
                       />
                       <button
                         type="button"
                         onClick={() => togglePasswordVisibility('newPassword')}
-                        className="absolute right-2 sm:right-3 top-1/2 transform -translate-y-1/2 text-gray-500 hover:text-gray-700"
+                        className="absolute right-2 sm:right-3 top-1/2 transform -translate-y-1/2 text-gray-500 hover:text-gray-700 dark:text-gray-400 dark:hover:text-gray-200"
                       >
                         {showPasswords.newPassword ? (
                           <EyeOffIcon className="h-4 w-4 sm:h-5 sm:w-5" />
@@ -607,13 +250,13 @@
                         {passwordErrors.newPassword}
                       </p>
                     )}
-                    <p className="mt-1 text-xs text-gray-500">
+                    <p className="mt-1 text-xs text-gray-500 dark:text-gray-400">
                       Password must be at least 8 characters and include uppercase,
                       lowercase, number, and special character.
                     </p>
                   </div>
                   <div>
-                    <label className="block text-sm font-medium text-gray-700 mb-1">
+                    <label className="block text-sm font-medium text-gray-700 dark:text-gray-200 mb-1">
                       Confirm New Password
                     </label>
                     <div className="relative">
@@ -623,12 +266,12 @@
                         value={passwordData.confirmPassword}
                         onChange={handlePasswordChange}
                         required
-                        className={`w-full p-2 sm:p-3 border rounded-md pr-10 text-sm sm:text-base ${passwordErrors.confirmPassword ? 'border-red-500' : 'border-gray-300'}`}
+                        className={`w-full p-2 sm:p-3 border rounded-md pr-10 text-sm sm:text-base ${passwordErrors.confirmPassword ? 'border-red-500' : 'border-gray-300 dark:border-gray-700'} bg-white dark:bg-gray-900 text-gray-800 dark:text-gray-100 placeholder-gray-400 dark:placeholder-gray-500`}
                       />
                       <button
                         type="button"
                         onClick={() => togglePasswordVisibility('confirmPassword')}
-                        className="absolute right-2 sm:right-3 top-1/2 transform -translate-y-1/2 text-gray-500 hover:text-gray-700"
+                        className="absolute right-2 sm:right-3 top-1/2 transform -translate-y-1/2 text-gray-500 hover:text-gray-700 dark:text-gray-400 dark:hover:text-gray-200"
                       >
                         {showPasswords.confirmPassword ? (
                           <EyeOffIcon className="h-4 w-4 sm:h-5 sm:w-5" />
@@ -645,7 +288,7 @@
                   </div>
                   <button
                     type="submit"
-                    className="w-full sm:w-auto px-4 py-2 bg-blue-600 text-white rounded-md hover:bg-blue-700 transition-colors text-sm sm:text-base"
+                    className="w-full sm:w-auto px-4 py-2 bg-blue-600 dark:bg-blue-700 text-white rounded-md hover:bg-blue-700 dark:hover:bg-blue-800 transition-colors text-sm sm:text-base"
                   >
                     Update Password
                   </button>
@@ -655,16 +298,16 @@
           </div>
 
           {/* Notification Preferences Section */}
-          <div className="bg-white rounded-lg shadow-md overflow-hidden mb-6 sm:mb-8">
+          <div className="bg-white dark:bg-gray-800 rounded-lg shadow-md overflow-hidden mb-6 sm:mb-8 transition-colors duration-300">
             <div className="p-4 sm:p-6">
-              <h2 className="text-lg sm:text-xl font-semibold mb-4">
+              <h2 className="text-lg sm:text-xl font-semibold mb-4 text-gray-800 dark:text-gray-100">
                 Notification Preferences
               </h2>
               <div className="space-y-4">
                 <div className="flex items-start sm:items-center justify-between">
                   <div className="flex-1 mr-4">
-                    <h3 className="font-medium text-sm sm:text-base">New Orders</h3>
-                    <p className="text-xs sm:text-sm text-gray-500">
+                    <h3 className="font-medium text-sm sm:text-base text-gray-800 dark:text-gray-100">New Orders</h3>
+                    <p className="text-xs sm:text-sm text-gray-500 dark:text-gray-300">
                       Get notified when you receive a new order
                     </p>
                   </div>
@@ -675,13 +318,13 @@
                       onChange={() => toggleNotification('newOrders')}
                       className="sr-only peer"
                     />
-                    <div className="w-11 h-6 bg-gray-200 peer-focus:outline-none peer-focus:ring-4 peer-focus:ring-blue-300 rounded-full peer peer-checked:after:translate-x-full peer-checked:after:border-white after:content-[''] after:absolute after:top-[2px] after:left-[2px] after:bg-white after:border-gray-300 after:border after:rounded-full after:h-5 after:w-5 after:transition-all peer-checked:bg-blue-600"></div>
+                    <div className="w-11 h-6 bg-gray-200 dark:bg-gray-700 peer-focus:outline-none peer-focus:ring-4 peer-focus:ring-blue-300 rounded-full peer peer-checked:after:translate-x-full peer-checked:after:border-white after:content-[''] after:absolute after:top-[2px] after:left-[2px] after:bg-white dark:after:bg-gray-900 after:border-gray-300 dark:after:border-gray-700 after:border after:rounded-full after:h-5 after:w-5 after:transition-all peer-checked:bg-blue-600 dark:peer-checked:bg-blue-700"></div>
                   </label>
                 </div>
                 <div className="flex items-start sm:items-center justify-between">
                   <div className="flex-1 mr-4">
-                    <h3 className="font-medium text-sm sm:text-base">Pickup Confirmations</h3>
-                    <p className="text-xs sm:text-sm text-gray-500">
+                    <h3 className="font-medium text-sm sm:text-base text-gray-800 dark:text-gray-100">Pickup Confirmations</h3>
+                    <p className="text-xs sm:text-sm text-gray-500 dark:text-gray-300">
                       Get notified when an order is picked up
                     </p>
                   </div>
@@ -692,13 +335,13 @@
                       onChange={() => toggleNotification('pickupConfirmations')}
                       className="sr-only peer"
                     />
-                    <div className="w-11 h-6 bg-gray-200 peer-focus:outline-none peer-focus:ring-4 peer-focus:ring-blue-300 rounded-full peer peer-checked:after:translate-x-full peer-checked:after:border-white after:content-[''] after:absolute after:top-[2px] after:left-[2px] after:bg-white after:border-gray-300 after:border after:rounded-full after:h-5 after:w-5 after:transition-all peer-checked:bg-blue-600"></div>
+                    <div className="w-11 h-6 bg-gray-200 dark:bg-gray-700 peer-focus:outline-none peer-focus:ring-4 peer-focus:ring-blue-300 rounded-full peer peer-checked:after:translate-x-full peer-checked:after:border-white after:content-[''] after:absolute after:top-[2px] after:left-[2px] after:bg-white dark:after:bg-gray-900 after:border-gray-300 dark:after:border-gray-700 after:border after:rounded-full after:h-5 after:w-5 after:transition-all peer-checked:bg-blue-600 dark:peer-checked:bg-blue-700"></div>
                   </label>
                 </div>
                 <div className="flex items-start sm:items-center justify-between">
                   <div className="flex-1 mr-4">
-                    <h3 className="font-medium text-sm sm:text-base">Donation Requests</h3>
-                    <p className="text-xs sm:text-sm text-gray-500">
+                    <h3 className="font-medium text-sm sm:text-base text-gray-800 dark:text-gray-100">Donation Requests</h3>
+                    <p className="text-xs sm:text-sm text-gray-500 dark:text-gray-300">
                       Get notified about new donation requests
                     </p>
                   </div>
@@ -709,13 +352,13 @@
                       onChange={() => toggleNotification('donationRequests')}
                       className="sr-only peer"
                     />
-                    <div className="w-11 h-6 bg-gray-200 peer-focus:outline-none peer-focus:ring-4 peer-focus:ring-blue-300 rounded-full peer peer-checked:after:translate-x-full peer-checked:after:border-white after:content-[''] after:absolute after:top-[2px] after:left-[2px] after:bg-white after:border-gray-300 after:border after:rounded-full after:h-5 after:w-5 after:transition-all peer-checked:bg-blue-600"></div>
+                    <div className="w-11 h-6 bg-gray-200 dark:bg-gray-700 peer-focus:outline-none peer-focus:ring-4 peer-focus:ring-blue-300 rounded-full peer peer-checked:after:translate-x-full peer-checked:after:border-white after:content-[''] after:absolute after:top-[2px] after:left-[2px] after:bg-white dark:after:bg-gray-900 after:border-gray-300 dark:after:border-gray-700 after:border after:rounded-full after:h-5 after:w-5 after:transition-all peer-checked:bg-blue-600 dark:peer-checked:bg-blue-700"></div>
                   </label>
                 </div>
-                <div className="pt-4 mt-4 border-t border-gray-200 flex items-start sm:items-center justify-between">
+                <div className="pt-4 mt-4 border-t border-gray-200 dark:border-gray-700 flex items-start sm:items-center justify-between">
                   <div className="flex-1 mr-4">
-                    <h3 className="font-medium text-sm sm:text-base">All In-App Notifications</h3>
-                    <p className="text-xs sm:text-sm text-gray-500">
+                    <h3 className="font-medium text-sm sm:text-base text-gray-800 dark:text-gray-100">All In-App Notifications</h3>
+                    <p className="text-xs sm:text-sm text-gray-500 dark:text-gray-300">
                       Master toggle for all notifications
                     </p>
                   </div>
@@ -726,7 +369,7 @@
                       onChange={toggleAllNotifications}
                       className="sr-only peer"
                     />
-                    <div className="w-11 h-6 bg-gray-200 peer-focus:outline-none peer-focus:ring-4 peer-focus:ring-blue-300 rounded-full peer peer-checked:after:translate-x-full peer-checked:after:border-white after:content-[''] after:absolute after:top-[2px] after:left-[2px] after:bg-white after:border-gray-300 after:border after:rounded-full after:h-5 after:w-5 after:transition-all peer-checked:bg-blue-600"></div>
+                    <div className="w-11 h-6 bg-gray-200 dark:bg-gray-700 peer-focus:outline-none peer-focus:ring-4 peer-focus:ring-blue-300 rounded-full peer peer-checked:after:translate-x-full peer-checked:after:border-white after:content-[''] after:absolute after:top-[2px] after:left-[2px] after:bg-white dark:after:bg-gray-900 after:border-gray-300 dark:after:border-gray-700 after:border after:rounded-full after:h-5 after:w-5 after:transition-all peer-checked:bg-blue-600 dark:peer-checked:bg-blue-700"></div>
                   </label>
                 </div>
               </div>
@@ -734,13 +377,13 @@
           </div>
 
           {/* Appearance Section */}
-          <div className="bg-white rounded-lg shadow-md overflow-hidden mb-6 sm:mb-8">
+          <div className="bg-white dark:bg-gray-800 rounded-lg shadow-md overflow-hidden mb-6 sm:mb-8 transition-colors duration-300">
             <div className="p-4 sm:p-6">
-              <h2 className="text-lg sm:text-xl font-semibold mb-4">Appearance</h2>
+              <h2 className="text-lg sm:text-xl font-semibold mb-4 text-gray-800 dark:text-gray-100">Appearance</h2>
               <div className="flex items-start sm:items-center justify-between">
                 <div className="flex-1 mr-4">
-                  <h3 className="font-medium text-sm sm:text-base">Dark Mode</h3>
-                  <p className="text-xs sm:text-sm text-gray-500">
+                  <h3 className="font-medium text-sm sm:text-base text-gray-800 dark:text-gray-100">Dark Mode</h3>
+                  <p className="text-xs sm:text-sm text-gray-500 dark:text-gray-400">
                     Switch between light and dark themes
                   </p>
                 </div>
@@ -748,26 +391,26 @@
                   <input
                     type="checkbox"
                     checked={darkMode}
-                    onChange={() => setDarkMode(!darkMode)}
+                    onChange={handleToggleDarkMode}
                     className="sr-only peer"
                   />
-                  <div className="w-11 h-6 bg-gray-200 peer-focus:outline-none peer-focus:ring-4 peer-focus:ring-blue-300 rounded-full peer peer-checked:after:translate-x-full peer-checked:after:border-white after:content-[''] after:absolute after:top-[2px] after:left-[2px] after:bg-white after:border-gray-300 after:border after:rounded-full after:h-5 after:w-5 after:transition-all peer-checked:bg-blue-600"></div>
+                  <div className="w-11 h-6 bg-gray-200 dark:bg-gray-700 peer-focus:outline-none peer-focus:ring-4 peer-focus:ring-blue-300 rounded-full peer peer-checked:after:translate-x-full peer-checked:after:border-white after:content-[''] after:absolute after:top-[2px] after:left-[2px] after:bg-white dark:after:bg-gray-900 after:border-gray-300 dark:after:border-gray-700 after:border after:rounded-full after:h-5 after:w-5 after:transition-all peer-checked:bg-blue-600 dark:peer-checked:bg-blue-700"></div>
                 </label>
               </div>
             </div>
           </div>
 
           {/* Communication Preferences Section */}
-          <div className="bg-white rounded-lg shadow-md overflow-hidden mb-6 sm:mb-8">
+          <div className="bg-white dark:bg-gray-800 rounded-lg shadow-md overflow-hidden mb-6 sm:mb-8 transition-colors duration-300">
             <div className="p-4 sm:p-6">
-              <h2 className="text-lg sm:text-xl font-semibold mb-4">
+              <h2 className="text-lg sm:text-xl font-semibold mb-4 text-gray-800 dark:text-gray-100">
                 Communication Preferences
               </h2>
               <div className="space-y-4">
                 <div className="flex items-start sm:items-center justify-between">
                   <div className="flex-1 mr-4">
-                    <h3 className="font-medium text-sm sm:text-base">Platform Announcements</h3>
-                    <p className="text-xs sm:text-sm text-gray-500">
+                    <h3 className="font-medium text-sm sm:text-base text-gray-800 dark:text-gray-100">Platform Announcements</h3>
+                    <p className="text-xs sm:text-sm text-gray-500 dark:text-gray-300">
                       Receive updates about new features and platform changes
                     </p>
                   </div>
@@ -780,13 +423,13 @@
                       }
                       className="sr-only peer"
                     />
-                    <div className="w-11 h-6 bg-gray-200 peer-focus:outline-none peer-focus:ring-4 peer-focus:ring-blue-300 rounded-full peer peer-checked:after:translate-x-full peer-checked:after:border-white after:content-[''] after:absolute after:top-[2px] after:left-[2px] after:bg-white after:border-gray-300 after:border after:rounded-full after:h-5 after:w-5 after:transition-all peer-checked:bg-blue-600"></div>
+                    <div className="w-11 h-6 bg-gray-200 dark:bg-gray-700 peer-focus:outline-none peer-focus:ring-4 peer-focus:ring-blue-300 rounded-full peer peer-checked:after:translate-x-full peer-checked:after:border-white after:content-[''] after:absolute after:top-[2px] after:left-[2px] after:bg-white after:border-gray-300 after:border after:rounded-full after:h-5 after:w-5 after:transition-all peer-checked:bg-blue-600 dark:peer-checked:bg-blue-700"></div>
                   </label>
                 </div>
                 <div className="flex items-start sm:items-center justify-between">
                   <div className="flex-1 mr-4">
-                    <h3 className="font-medium text-sm sm:text-base">App Feedback</h3>
-                    <p className="text-xs sm:text-sm text-gray-500">
+                    <h3 className="font-medium text-sm sm:text-base text-gray-800 dark:text-gray-100">App Feedback</h3>
+                    <p className="text-xs sm:text-sm text-gray-500 dark:text-gray-300">
                       Allow Save 'n Bite to contact me for app feedback
                     </p>
                   </div>
@@ -797,7 +440,7 @@
                       onChange={() => toggleCommunicationPref('appFeedback')}
                       className="sr-only peer"
                     />
-                    <div className="w-11 h-6 bg-gray-200 peer-focus:outline-none peer-focus:ring-4 peer-focus:ring-blue-300 rounded-full peer peer-checked:after:translate-x-full peer-checked:after:border-white after:content-[''] after:absolute after:top-[2px] after:left-[2px] after:bg-white after:border-gray-300 after:border after:rounded-full after:h-5 after:w-5 after:transition-all peer-checked:bg-blue-600"></div>
+                    <div className="w-11 h-6 bg-gray-200 dark:bg-gray-700 peer-focus:outline-none peer-focus:ring-4 peer-focus:ring-blue-300 rounded-full peer peer-checked:after:translate-x-full peer-checked:after:border-white after:content-[''] after:absolute after:top-[2px] after:left-[2px] after:bg-white after:border-gray-300 after:border after:rounded-full after:h-5 after:w-5 after:transition-all peer-checked:bg-blue-600 dark:peer-checked:bg-blue-700"></div>
                   </label>
                 </div>
               </div>
@@ -805,13 +448,13 @@
           </div>
 
           {/* Account Deactivation - Moved to the end */}
-          <div className="bg-white rounded-lg shadow-md overflow-hidden mb-6 sm:mb-8">
+          <div className="bg-white dark:bg-gray-800 rounded-lg shadow-md overflow-hidden mb-6 sm:mb-8 transition-colors duration-300">
             <div className="p-4 sm:p-6">
-              <h2 className="text-lg sm:text-xl font-semibold mb-4 text-red-600">
+              <h2 className="text-lg sm:text-xl font-semibold mb-4 text-red-600 dark:text-red-400">
                 Account Deactivation
               </h2>
-              <div className="bg-red-50 p-3 sm:p-4 rounded-md mb-4">
-                <p className="text-red-700 text-sm sm:text-base">
+              <div className="bg-red-50 dark:bg-red-900 p-3 sm:p-4 rounded-md mb-4">
+                <p className="text-red-700 dark:text-red-300 text-sm sm:text-base">
                   Deactivating your account will remove your business from the
                   platform. All your data will be preserved if you decide to
                   reactivate in the future.
@@ -829,16 +472,16 @@
           {/* Success Modal */}
           {showSuccessModal && (
             <div className="fixed inset-0 bg-black bg-opacity-50 flex items-center justify-center z-50 p-4">
-              <div className="bg-white rounded-lg p-4 sm:p-6 max-w-md w-full">
+              <div className="bg-white dark:bg-gray-800 rounded-lg p-4 sm:p-6 max-w-md w-full">
                 <div className="flex items-center mb-4 text-green-600">
                   <CheckIcon className="h-5 w-5 sm:h-6 sm:w-6 mr-2" />
-                  <h3 className="text-base sm:text-lg font-bold">Success</h3>
-                </div>
-                <p className="mb-4 sm:mb-6 text-sm sm:text-base">{successMessage}</p>
+                  <h3 className="text-base sm:text-lg font-bold text-gray-800 dark:text-gray-100">Success</h3>
+                </div>
+                <p className="mb-4 sm:mb-6 text-sm sm:text-base text-gray-600 dark:text-gray-300">{successMessage}</p>
                 <div className="flex justify-end">
                   <button
                     onClick={() => setShowSuccessModal(false)}
-                    className="px-4 py-2 bg-blue-600 text-white rounded-md hover:bg-blue-700 transition-colors text-sm sm:text-base"
+                    className="px-4 py-2 bg-blue-600 dark:bg-blue-700 text-white rounded-md hover:bg-blue-700 dark:hover:bg-blue-800 transition-colors text-sm sm:text-base"
                   >
                     Close
                   </button>
@@ -850,14 +493,14 @@
           {/* Delete Account Confirmation Modal */}
           {showDeleteModal && (
             <div className="fixed inset-0 bg-black bg-opacity-50 flex items-center justify-center z-50 p-4">
-              <div className="bg-white rounded-lg p-4 sm:p-6 max-w-md w-full">
+              <div className="bg-white dark:bg-gray-800 rounded-lg p-4 sm:p-6 max-w-md w-full">
                 <div className="flex items-center mb-4 text-red-600">
                   <AlertCircleIcon className="h-5 w-5 sm:h-6 sm:w-6 mr-2" />
-                  <h3 className="text-base sm:text-lg font-bold">
+                  <h3 className="text-base sm:text-lg font-bold text-gray-800 dark:text-gray-100">
                     Confirm Account Deactivation
                   </h3>
                 </div>
-                <p className="mb-4 sm:mb-6 text-sm sm:text-base">
+                <p className="mb-4 sm:mb-6 text-sm sm:text-base text-gray-600 dark:text-gray-300">
                   Are you sure you want to deactivate your account? This action will
                   remove your business from the platform and you will no longer
                   receive orders or donation requests.
@@ -865,7 +508,7 @@
                 <div className="flex flex-col sm:flex-row justify-end gap-2 sm:gap-3">
                   <button
                     onClick={() => setShowDeleteModal(false)}
-                    className="px-4 py-2 bg-gray-200 text-gray-800 rounded-md hover:bg-gray-300 transition-colors text-sm sm:text-base"
+                    className="px-4 py-2 bg-gray-200 dark:bg-gray-700 text-gray-800 dark:text-gray-200 rounded-md hover:bg-gray-300 dark:hover:bg-gray-600 transition-colors text-sm sm:text-base"
                   >
                     Cancel
                   </button>
@@ -884,14 +527,14 @@
           {/* Account Deactivated Success Modal */}
           {showDeactivatedModal && (
             <div className="fixed inset-0 bg-black bg-opacity-50 flex items-center justify-center z-50 p-4">
-              <div className="bg-white rounded-lg p-4 sm:p-6 max-w-md w-full">
+              <div className="bg-white dark:bg-gray-800 rounded-lg p-4 sm:p-6 max-w-md w-full">
                 <div className="flex items-center mb-4 text-green-600">
                   <CheckIcon className="h-5 w-5 sm:h-6 sm:w-6 mr-2" />
-                  <h3 className="text-base sm:text-lg font-bold">
+                  <h3 className="text-base sm:text-lg font-bold text-gray-800 dark:text-gray-100">
                     Account Deactivated Successfully
                   </h3>
                 </div>
-                <p className="mb-4 sm:mb-6 text-sm sm:text-base">
+                <p className="mb-4 sm:mb-6 text-sm sm:text-base text-gray-600 dark:text-gray-300">
                   Your account has been deactivated. You will be redirected to the
                   login page in a few seconds.
                 </p>
@@ -902,7 +545,6 @@
             </div>
           )}
         </div>
->>>>>>> 8d05fc04
       </div>
     </div>
   )
