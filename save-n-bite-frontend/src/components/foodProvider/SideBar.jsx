--- conflicted
+++ resolved
@@ -95,23 +95,19 @@
 
   return (
     <OnboardingProvider>
-<<<<<<< HEAD
-      {/* Sidebar: use a slightly lighter/different dark shade than the page */}
-      <div className="w-64 bg-blue-900 dark:bg-gray-800/90 text-white flex flex-col min-h-screen transition-colors duration-300 border-r border-blue-800 dark:border-gray-700">
-        <div className="p-6 border-b border-blue-800 dark:border-gray-700 flex items-center gap-3">
-=======
-      <div className="w-64 bg-blue-900 text-white flex flex-col min-h-screen relative">
-        {/* Mobile Close Button - Only visible on small screens */}
-        <button
-          onClick={onClose}
-          className="md:hidden absolute top-4 right-4 p-2 text-white hover:bg-blue-800 rounded-lg z-10"
-          aria-label="Close menu"
-        >
-          <X size={20} />
-        </button>
+{/* Sidebar: use a slightly lighter/different dark shade than the page */}
+<div className="w-64 bg-blue-900 dark:bg-gray-800/90 text-white flex flex-col min-h-screen relative transition-colors duration-300 border-r border-blue-800 dark:border-gray-700">
+  {/* Mobile Close Button - Only visible on small screens */}
+  <button
+    onClick={onClose}
+    className="md:hidden absolute top-4 right-4 p-2 text-white hover:bg-blue-800 rounded-lg z-10"
+    aria-label="Close menu"
+  >
+    <X size={20} />
+  </button>
 
-        <div className="p-6 border-b border-blue-800 flex items-center gap-3">
->>>>>>> 8d05fc04
+  <div className="p-6 border-b border-blue-800 dark:border-gray-700 flex items-center gap-3">
+
           <img src={logo} alt="Logo" className="w-12 h-8" />
           <div className="flex flex-col">
             <span className="text-2xl font-bold text-white dark:text-gray-100">Save n Bite</span>
@@ -129,19 +125,8 @@
                     onClick={() => handleNavigation(item.path)}
                     className={`w-full flex items-center px-4 py-3 rounded-lg transition-colors ${
                       currentPage === item.route
-<<<<<<< HEAD
                         ? 'bg-blue-700 dark:bg-blue-900 text-white dark:text-gray-100'
                         : 'text-blue-200 dark:text-gray-400 hover:bg-blue-800 dark:hover:bg-blue-900 hover:text-white dark:hover:text-gray-100'
-                    }`}
-                    data-onboarding={`nav-${item.route.toLowerCase()}`}
-                  >
-                    <Icon className="w-5 h-5 mr-3" />
-                    <span className="flex-1 text-left">{item.name}</span>
-                    {item.name === 'Manage Donations' && pendingCount > 0 && (
-                      <span className="ml-auto bg-green-500 dark:bg-green-700 text-white text-xs rounded-full w-5 h-5 flex items-center justify-center">
-=======
-                        ? 'bg-blue-700 text-white'
-                        : 'text-blue-200 hover:bg-blue-800 hover:text-white'
                     }`}
                     data-onboarding={`nav-${item.route.toLowerCase()}`}
                   >
@@ -150,8 +135,8 @@
 
                     {/* Notification badge for donations */}
                     {item.name === 'Manage Donations' && pendingCount > 0 && (
-                      <span className="ml-auto bg-green-500 text-white text-xs rounded-full w-5 h-5 flex items-center justify-center flex-shrink-0">
->>>>>>> 8d05fc04
+                      <span className="ml-auto bg-green-500 dark:bg-green-700 text-white text-xs rounded-full w-5 h-5 flex items-center justify-center flex-shrink-0">
+
                         {pendingCount}
                       </span>
                     )}
@@ -173,11 +158,8 @@
             </button>
             <button
               onClick={handleLogout}
-<<<<<<< HEAD
-              className="w-full flex justify-center items-center px-4 py-3 rounded-lg bg-red-600 dark:bg-red-700 text-white hover:bg-red-800 dark:hover:bg-red-800 transition-colors"
-=======
-              className="w-full flex justify-center items-center px-4 py-3 rounded-lg bg-red-600 text-white hover:bg-red-700 transition-colors"
->>>>>>> 8d05fc04
+              className="w-full flex justify-center items-center px-4 py-3 rounded-lg bg-red-600 dark:bg-red-700 text-white hover:bg-red-700 dark:hover:bg-red-800 transition-colors"
+
             >
               Logout
             </button>
