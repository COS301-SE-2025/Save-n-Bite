import React, { useState, useEffect } from 'react';
import { Link } from 'react-router-dom';
import {
  EditIcon,
  ShoppingBagIcon,
  HeartIcon,
  StarIcon,
  XIcon,
  Loader,
  UserIcon,
<<<<<<< HEAD
  BuildingIcon,
  MailIcon,
  PhoneIcon,
  CalendarIcon,
  MapPinIcon,
  ShieldCheckIcon,
  ShieldIcon
=======
  ClockIcon,
  CheckCircleIcon,
  TrendingUpIcon,
  UsersIcon,
  LeafIcon,
  ChevronRightIcon
>>>>>>> d933e1cd
} from 'lucide-react';
import { useAuth } from '../../context/AuthContext';
import CustomerNavBar from './CustomerNavBar';
import ProfileAPI from '../../services/ProfileAPI';
import BusinessAPI from '../../services/BusinessAPI';

// Placeholder image for users without profile pictures
const PLACEHOLDER_AVATAR = 'https://images.unsplash.com/photo-1472099645785-5658abf4ff4e?ixlib=rb-4.0.3&auto=format&fit=crop&w=150&q=80';

const ProfilePage = () => {
  const { user: authUser } = useAuth();
  const [profileData, setProfileData] = useState(null);
  const [loading, setLoading] = useState(true);
  const [error, setError] = useState(null);
  const [activeTab, setActiveTab] = useState('orders');

  // Load profile data
  useEffect(() => {
    const loadProfile = async () => {
      try {
        setLoading(true);
        const profileAPI = new ProfileAPI();
        const result = await profileAPI.getMyProfile();

        if (result.success) {
          setProfileData(result.data);
          setError(null);
        } else {
          setError(result.error);
        }
      } catch (err) {
        setError('Failed to load profile data');
        console.error('Error loading profile:', err);
      } finally {
        setLoading(false);
      }
    };

    loadProfile();
  }, []);

  const handleUnfollow = async (businessId) => {
    try {
      const businessAPI = new BusinessAPI();
      const result = await businessAPI.unfollowBusiness(businessId);

      if (result.success) {
        if (profileData?.followed_businesses?.businesses) {
          const updatedBusinesses = profileData.followed_businesses.businesses.filter(
            (business) => business.id !== businessId
          );
          setProfileData(prev => ({
            ...prev,
            followed_businesses: {
              ...prev.followed_businesses,
              businesses: updatedBusinesses,
              count: updatedBusinesses.length
            }
          }));
        }
      } else {
        setError(result.error || 'Failed to unfollow business');
        setTimeout(() => setError(null), 3000);
      }
    } catch (err) {
      console.error('Error unfollowing business:', err);
      setError('Failed to unfollow business. Please try again.');
      setTimeout(() => setError(null), 3000);
    }
  };

  // Helper function to get verification status display
  const getVerificationStatusDisplay = (status, userType) => {
    if (userType === 'customer') {
      return {
        text: 'Verified',
        className: 'bg-green-100 text-green-800 dark:bg-green-900/30 dark:text-green-300',
        icon: <ShieldCheckIcon className="h-4 w-4" />
      };
    }

    switch (status) {
      case 'verified':
        return {
          text: 'Verified',
          className: 'bg-green-100 text-green-800 dark:bg-green-900/30 dark:text-green-300',
          icon: <ShieldCheckIcon className="h-4 w-4" />
        };
      case 'pending_verification':
        return {
          text: 'Pending Verification',
          className: 'bg-yellow-100 text-yellow-800 dark:bg-yellow-900/30 dark:text-yellow-300',
          icon: <ShieldIcon className="h-4 w-4" />
        };
      case 'rejected':
        return {
          text: 'Verification Rejected',
          className: 'bg-red-100 text-red-800 dark:bg-red-900/30 dark:text-red-300',
          icon: <ShieldIcon className="h-4 w-4" />
        };
      default:
        return {
          text: 'Not Verified',
          className: 'bg-gray-100 text-gray-800 dark:bg-gray-900/30 dark:text-gray-300',
          icon: <ShieldIcon className="h-4 w-4" />
        };
    }
  };

  // Helper function to render user type specific information
  const renderUserTypeInfo = (userDetails) => {
    switch (userDetails.user_type) {
      case 'customer':
        return (
          <div className="space-y-2">
            <div className="flex items-center text-gray-600 dark:text-gray-300">
              <UserIcon className="h-4 w-4 mr-2" />
              <span>Individual Consumer</span>
            </div>
          </div>
        );
      
      case 'ngo':
        return (
          <div className="space-y-2">
            <div className="flex items-center text-gray-600 dark:text-gray-300">
              <BuildingIcon className="h-4 w-4 mr-2" />
              <span>Non-Profit Organization</span>
            </div>
            {userDetails.organisation_name && (
              <div className="flex items-center text-gray-600 dark:text-gray-300">
                <span className="text-sm">Organization: {userDetails.organisation_name}</span>
              </div>
            )}
            {userDetails.organisation_contact && (
              <div className="flex items-center text-gray-600 dark:text-gray-300">
                <PhoneIcon className="h-4 w-4 mr-2" />
                <span className="text-sm">{userDetails.organisation_contact}</span>
              </div>
            )}
            {userDetails.organisation_email && (
              <div className="flex items-center text-gray-600 dark:text-gray-300">
                <MailIcon className="h-4 w-4 mr-2" />
                <span className="text-sm">{userDetails.organisation_email}</span>
              </div>
            )}
          </div>
        );
      
      case 'provider':
        return (
          <div className="space-y-2">
            <div className="flex items-center text-gray-600 dark:text-gray-300">
              <BuildingIcon className="h-4 w-4 mr-2" />
              <span>Food Provider</span>
            </div>
            {userDetails.business_name && (
              <div className="flex items-center text-gray-600 dark:text-gray-300">
                <span className="text-sm">Business: {userDetails.business_name}</span>
              </div>
            )}
            {userDetails.business_contact && (
              <div className="flex items-center text-gray-600 dark:text-gray-300">
                <PhoneIcon className="h-4 w-4 mr-2" />
                <span className="text-sm">{userDetails.business_contact}</span>
              </div>
            )}
            {userDetails.business_address && (
              <div className="flex items-center text-gray-600 dark:text-gray-300">
                <MapPinIcon className="h-4 w-4 mr-2" />
                <span className="text-sm">{userDetails.business_address}</span>
              </div>
            )}
          </div>
        );
      
      default:
        return null;
    }
  };

  // Loading state
  if (loading) {
    return (
      <div className="min-h-screen bg-gray-50 dark:bg-gray-950 transition-colors duration-300">
        <CustomerNavBar />
        <div className="flex items-center justify-center min-h-[60vh]">
          <div className="text-center space-y-4">
            <div className="animate-spin rounded-full h-12 w-12 border-[3px] border-emerald-500 border-t-transparent mx-auto"></div>
            <p className="text-gray-600 dark:text-gray-300 font-medium">Loading your profile...</p>
          </div>
        </div>
      </div>
    );
  }

  // Error state
  if (error && !profileData) {
    return (
      <div className="min-h-screen bg-gray-50 dark:bg-gray-950 transition-colors duration-300">
        <CustomerNavBar />
        <div className="flex items-center justify-center min-h-[60vh] px-4">
          <div className="text-center max-w-md">
            <div className="mx-auto flex items-center justify-center h-16 w-16 rounded-full bg-red-100 dark:bg-red-900/30 mb-4">
              <XIcon className="h-8 w-8 text-red-500" />
            </div>
            <h3 className="text-lg font-medium text-gray-900 dark:text-white mb-2">Error loading profile</h3>
            <p className="text-gray-600 dark:text-gray-300 text-sm mb-6">{error}</p>
            <button
              onClick={() => window.location.reload()}
              className="inline-flex items-center justify-center px-5 py-2.5 text-sm font-medium text-white bg-emerald-600 hover:bg-emerald-700 rounded-lg focus:ring-2 focus:ring-emerald-500 focus:ring-offset-2 transition-colors duration-200"
            >
              Try Again
            </button>
          </div>
        </div>
      </div>
    );
  }

  if (!profileData) return null;

<<<<<<< HEAD
  const userDetails = profileData.user_details;
  const orderStats = profileData.order_statistics;
  const impactStats = profileData.impact_statistics;
  const reviews = profileData.reviews;
  const followedBusinesses = profileData.followed_businesses;
  const verificationStatus = getVerificationStatusDisplay(
    userDetails.verification_status, 
    userDetails.user_type
  );

  // Get profile image based on user type
  const getProfileImage = () => {
    if (userDetails.user_type === 'customer' && userDetails.profile_image) {
      return userDetails.profile_image;
    } else if (userDetails.user_type === 'ngo' && userDetails.organisation_logo) {
      return userDetails.organisation_logo;
    } else if (userDetails.user_type === 'provider' && userDetails.logo) {
      return userDetails.logo;
    }
    return PLACEHOLDER_AVATAR;
  };
=======
  const userDetails = profileData.user_details || {};
  const orderStats = profileData.order_statistics || {};
  const impactStats = profileData.impact_statistics || {};
  const reviews = Array.isArray(profileData.reviews) ? profileData.reviews : [];
  const followedBusinesses = profileData.followed_businesses || { businesses: [], count: 0 };

  const StatCard = ({ icon, value, label, color = 'emerald' }) => (
    <div className={`bg-white dark:bg-gray-800/50 rounded-xl p-4 border border-gray-100 dark:border-gray-700/50 transition-all duration-300 hover:shadow-sm`}>
      <div className="flex items-start justify-between">
        <div>
          <p className="text-2xl font-bold text-gray-900 dark:text-white mb-1">{value}</p>
          <p className="text-sm text-gray-500 dark:text-gray-400">{label}</p>
        </div>
        <div className={`p-2 rounded-lg bg-${color}-50 dark:bg-${color}-900/20 text-${color}-500`}>
          {icon}
        </div>
      </div>
    </div>
  );
>>>>>>> d933e1cd

  return (
    <div className="min-h-screen bg-gray-50 dark:bg-gray-950 transition-colors duration-300">
      <CustomerNavBar />
      
      <div className="max-w-6xl mx-auto px-4 sm:px-6 py-8">
        {/* Header */}
        <div className="flex flex-col md:flex-row md:items-center md:justify-between gap-4 mb-6">
          <div>
            {/* <h1 className="text-2xl font-bold text-gray-900 dark:text-white">My Profile</h1> */}

            <h1 className="text-2xl font-bold text-gray-900 dark:text-white">
              Welcome back, {userDetails?.first_name || 'User'}
            </h1>
          </div>
        </div>

        {/* Error message */}
        {error && (
          <div className="mb-6 p-4 bg-red-50 dark:bg-red-900/20 border border-red-100 dark:border-red-900/30 rounded-lg">
            <p className="text-sm text-red-700 dark:text-red-300">{error}</p>
          </div>
        )}

        {/* Profile Card */}
        <div className="bg-white dark:bg-gray-800/50 rounded-xl shadow-sm border border-gray-100 dark:border-gray-700/50 p-6 mb-8 transition-all duration-300 hover:shadow-md">
          <div className="flex flex-col sm:flex-row items-center sm:items-start gap-6">
            <div className="relative">
              <img
                src={getProfileImage()}
                alt={userDetails.full_name}
                className="w-24 h-24 rounded-2xl object-cover border-4 border-white dark:border-gray-800 shadow-md"
                onError={(e) => {
                  e.target.onerror = null;
                  e.target.src = PLACEHOLDER_AVATAR;
                }}
              />
            
            </div>
<<<<<<< HEAD
            <div className="sm:ml-6 text-center sm:text-left flex-grow">
              <h2 className="text-xl font-bold text-gray-800 dark:text-white">
                {userDetails.full_name}
              </h2>
              <p className="text-gray-600 dark:text-gray-300 mb-1">
                {userDetails.email}
              </p>
              {userDetails.phone_number && (
                <p className="text-gray-600 dark:text-gray-300 mb-2">
                  {userDetails.phone_number}
                </p>
              )}
              
              {/* User type specific info */}
              <div className="mb-2">
                {renderUserTypeInfo(userDetails)}
              </div>

              {/* Verification Status */}
              <div className="flex items-center justify-center sm:justify-start mb-2">
                <span className={`inline-flex items-center px-2 py-1 rounded-full text-xs font-medium ${verificationStatus.className}`}>
                  {verificationStatus.icon}
                  <span className="ml-1">{verificationStatus.text}</span>
                </span>
              </div>

              <p className="text-sm text-gray-500 dark:text-gray-400">
                Member since {userDetails.member_since}
              </p>
            </div>
            <div className="mt-4 sm:mt-0">
              <Link
                to="/edit-profile"
                className="inline-flex items-center px-4 py-2 bg-emerald-600 dark:bg-emerald-500 text-white rounded-md hover:bg-emerald-700 dark:hover:bg-emerald-600 transition-colors"
              >
                <EditIcon size={16} className="mr-2" />
                Edit Profile
              </Link>
=======
            
            <div className="flex-1 text-center sm:text-left">
              <div className="flex flex-col sm:flex-row sm:items-center sm:justify-between gap-2 mb-3">
                <div>
                  <h2 className="text-xl font-bold text-gray-900 dark:text-white">
                    {userDetails.full_name}
                  </h2>
                  <p className="text-sm text-emerald-600 dark:text-emerald-400 font-medium">
                    {userDetails.profile_type}
                  </p>
                </div>
                <span className="inline-flex items-center px-2.5 py-0.5 rounded-full text-xs font-medium bg-blue-100 dark:bg-blue-900/30 text-blue-800 dark:text-blue-300">
                  {userDetails.verification_status}
                </span>
              </div>
              
              <div className="space-y-1.5 text-sm">
                <p className="text-gray-600 dark:text-gray-300 flex items-center justify-center sm:justify-start">
                  <span className="w-5 mr-2 text-gray-400">✉️</span>
                  {userDetails.email}
                </p>
                {userDetails.phone_number && (
                  <p className="text-gray-600 dark:text-gray-300 flex items-center justify-center sm:justify-start">
                    <span className="w-5 mr-2 text-gray-400">📱</span>
                    {userDetails.phone_number}
                  </p>
                )}
                <p className="text-gray-500 dark:text-gray-400 text-sm mt-2">
                  <ClockIcon size={14} className="inline mr-1.5" />
                  Member since {userDetails.member_since}
                </p>
              </div>
              
              {/* Edit Profile Button - Moved here */}
              <div className="mt-4 w-full sm:w-auto">
                <Link
                  to="/edit-profile"
                  className="w-full sm:w-auto inline-flex items-center justify-center px-4 py-2.5 text-sm font-medium text-white bg-emerald-600 hover:bg-emerald-700 rounded-lg focus:ring-2 focus:ring-emerald-500 focus:ring-offset-2 transition-colors duration-200"
                >
                  <EditIcon size={16} className="mr-2" />
                  Edit Profile
                </Link>
              </div>
>>>>>>> d933e1cd
            </div>
          </div>
        </div>

<<<<<<< HEAD
        {/* Impact Snapshot - Only show for customers and NGOs who have orders */}
        {(userDetails.user_type === 'customer' || userDetails.user_type === 'ngo') && 
         orderStats && orderStats.total_orders > 0 && (
          <div className="bg-emerald-50 dark:bg-emerald-900/20 border border-emerald-100 dark:border-emerald-800 rounded-lg p-4 mb-6">
            <div className="flex items-center justify-center">
              <div className="text-center">
                <p className="text-emerald-700 dark:text-emerald-300 font-medium">
                  You've rescued {impactStats.total_meals_rescued || 0} meals in total!
                </p>
                <p className="text-sm text-emerald-600 dark:text-emerald-400">
                  That's approximately {impactStats.total_co2_prevented_kg || 0} kg of CO2 emissions prevented
                </p>
              </div>
=======
        {/* Stats Grid */}
        <div className="grid grid-cols-1 sm:grid-cols-2 lg:grid-cols-4 gap-4 mb-8">
          <StatCard 
            icon={<ShoppingBagIcon size={20} />} 
            value={orderStats?.total_orders || 0} 
            label="Total Orders"
            color="purple"
          />
          <StatCard 
            icon={<CheckCircleIcon size={20} />} 
            value={orderStats?.completed_orders || 0} 
            label="Completed"
            color="emerald"
          />
          <StatCard 
            icon={<UsersIcon size={20} />} 
            value={followedBusinesses?.count || 0} 
            label="Following"
            color="blue"
          />
          <StatCard 
            icon={<StarIcon size={20} />} 
            value={reviews?.length || 0} 
            label="Reviews"
            color="amber"
          />
        </div>

        {/* Impact Section */}
        <div className="bg-gradient-to-r from-emerald-50 to-blue-50 dark:from-emerald-900/20 dark:to-blue-900/10 rounded-2xl p-6 mb-8 border border-emerald-100 dark:border-emerald-900/30">
          <div className="flex flex-col md:flex-row md:items-center md:justify-between gap-6">
            <div className="space-y-3">
              <div className="flex items-center">
                <div className="p-2 rounded-lg bg-emerald-100 dark:bg-emerald-900/30 text-emerald-600 dark:text-emerald-400">
                  <LeafIcon size={20} />
                </div>
                <h3 className="ml-3 text-lg font-semibold text-gray-900 dark:text-white">
                  Your Environmental Impact
                </h3>
              </div>
              <p className="text-emerald-700 dark:text-emerald-300 text-sm">
                Thank you for being a sustainability champion! Your contributions are making a difference.
              </p>
>>>>>>> d933e1cd
            </div>
            <div className="grid grid-cols-2 gap-4 min-w-[280px]">
              <div className="bg-white dark:bg-gray-800/50 rounded-xl p-4 text-center border border-gray-100 dark:border-gray-700/50">
                <p className="text-2xl font-bold text-emerald-600 dark:text-emerald-400">
                  {impactStats?.total_meals_rescued || 0}
                </p>
                <p className="text-xs text-gray-500 dark:text-gray-400">Meals Rescued</p>
              </div>
              <div className="bg-white dark:bg-gray-800/50 rounded-xl p-4 text-center border border-gray-100 dark:border-gray-700/50">
                <p className="text-2xl font-bold text-blue-600 dark:text-blue-400">
                  {impactStats?.total_co2_prevented_kg?.toFixed(1) || '0.0'}kg
                </p>
                <p className="text-xs text-gray-500 dark:text-gray-400">CO₂ Prevented</p>
              </div>
            </div>
          </div>
        )}

<<<<<<< HEAD
        {/* Navigation Tabs */}
        <div className="flex border-b border-gray-200 dark:border-gray-700 mb-6 overflow-x-auto">
          <button
            className={`px-6 py-3 font-medium whitespace-nowrap ${activeTab === 'profile' ? 'text-emerald-600 dark:text-emerald-400 border-b-2 border-emerald-600 dark:border-emerald-400' : 'text-gray-600 dark:text-gray-400 hover:text-gray-800 dark:hover:text-gray-200'}`}
            onClick={() => setActiveTab('profile')}
          >
            Overview
          </button>
          {/* Only show provider tab for customers and NGOs */}
          {(userDetails.user_type === 'customer' || userDetails.user_type === 'ngo') && (
            <button
              className={`px-6 py-3 font-medium whitespace-nowrap ${activeTab === 'providers' ? 'text-emerald-600 dark:text-emerald-400 border-b-2 border-emerald-600 dark:border-emerald-400' : 'text-gray-600 dark:text-gray-400 hover:text-gray-800 dark:hover:text-gray-200'}`}
              onClick={() => setActiveTab('providers')}
            >
              Followed Providers
            </button>
          )}
          {/* Show reviews tab for all user types */}
          <button
            className={`px-6 py-3 font-medium whitespace-nowrap ${activeTab === 'reviews' ? 'text-emerald-600 dark:text-emerald-400 border-b-2 border-emerald-600 dark:border-emerald-400' : 'text-gray-600 dark:text-gray-400 hover:text-gray-800 dark:hover:text-gray-200'}`}
            onClick={() => setActiveTab('reviews')}
          >
            My Reviews
          </button>
        </div>

        {/* Content */}
        {activeTab === 'profile' && (
          <div className="bg-white dark:bg-gray-800 rounded-lg shadow-sm p-6">
            <h3 className="text-lg font-medium text-gray-800 dark:text-white mb-4">
              Account Overview
            </h3>

            {/* Order Statistics - Only for customers and NGOs */}
            {(userDetails.user_type === 'customer' || userDetails.user_type === 'ngo') && orderStats && (
              <div className="mb-6">
                <h4 className="text-md font-medium text-gray-700 dark:text-gray-300 mb-3">
                  Order Statistics
                </h4>
                <div className="grid grid-cols-1 sm:grid-cols-3 gap-4">
                  <div className="bg-gray-50 dark:bg-gray-700 p-4 rounded-lg">
                    <div className="flex items-center">
                      <div className="p-2 bg-emerald-100 dark:bg-emerald-800 rounded-full mr-3">
                        <ShoppingBagIcon className="h-5 w-5 text-emerald-600 dark:text-emerald-400" />
                      </div>
                      <div>
                        <p className="text-sm text-gray-500 dark:text-gray-400">
                          Completed Orders
                        </p>
                        <p className="text-xl font-semibold text-gray-800 dark:text-white">
                          {orderStats.completed_orders || 0}
                        </p>
                      </div>
                    </div>
                  </div>
                  <div className="bg-gray-50 dark:bg-gray-700 p-4 rounded-lg">
                    <div className="flex items-center">
                      <div className="p-2 bg-red-100 dark:bg-red-900/30 rounded-full mr-3">
                        <ShoppingBagIcon className="h-5 w-5 text-red-600 dark:text-red-400" />
                      </div>
                      <div>
                        <p className="text-sm text-gray-500 dark:text-gray-400">
                          Cancelled Orders
                        </p>
                        <p className="text-xl font-semibold text-gray-800 dark:text-white">
                          {orderStats.cancelled_orders || 0}
                        </p>
                      </div>
                    </div>
                  </div>
                  <div className="bg-gray-50 dark:bg-gray-700 p-4 rounded-lg">
                    <div className="flex items-center">
                      <div className="p-2 bg-amber-100 dark:bg-amber-900/30 rounded-full mr-3">
                        <ShoppingBagIcon className="h-5 w-5 text-amber-600 dark:text-amber-400" />
                      </div>
                      <div>
                        <p className="text-sm text-gray-500 dark:text-gray-400">
                          Missed Pickups
                        </p>
                        <p className="text-xl font-semibold text-gray-800 dark:text-white">
                          {orderStats.missed_pickups || 0}
                        </p>
                      </div>
                    </div>
                  </div>
                </div>

                <div className="flex justify-center mt-4">
                  <Link
                    to="/orders"
                    className="px-6 py-2 bg-gray-100 dark:bg-gray-700 text-gray-700 dark:text-gray-300 rounded-md hover:bg-gray-200 dark:hover:bg-gray-600 transition-colors"
                  >
                    View Order History
                  </Link>
                </div>
              </div>
            )}

            {/* Provider-specific content could go here */}
            {userDetails.user_type === 'provider' && (
              <div className="mb-6">
                <h4 className="text-md font-medium text-gray-700 dark:text-gray-300 mb-3">
                  Business Information
                </h4>
                <div className="bg-gray-50 dark:bg-gray-700 p-4 rounded-lg">
                  <p className="text-gray-600 dark:text-gray-300 text-center">
                    Business profile management features coming soon.
                  </p>
                </div>
              </div>
            )}
          </div>
        )}

        {/* Followed Providers Tab - Only for customers and NGOs */}
        {(userDetails.user_type === 'customer' || userDetails.user_type === 'ngo') && 
         activeTab === 'providers' && (
          <div className="bg-white dark:bg-gray-800 rounded-lg shadow-sm p-6">
            <h3 className="text-lg font-medium text-gray-800 dark:text-white mb-4">
              Followed Providers ({followedBusinesses?.count || 0})
            </h3>
            {followedBusinesses?.businesses && followedBusinesses.businesses.length > 0 ? (
              <div className="space-y-4">
                {followedBusinesses.businesses.map((business) => (
                  <div
                    key={business.id}
                    className="flex items-center justify-between p-4 bg-gray-50 dark:bg-gray-700 rounded-lg"
                  >
                    <div className="flex items-center">
                      <img
                        src={business.logo || PLACEHOLDER_AVATAR}
                        alt={business.business_name}
                        className="w-12 h-12 rounded-full object-cover mr-4"
                      />
                      <div>
                        <h4 className="font-medium text-gray-800 dark:text-white">
                          {business.business_name}
                        </h4>
                        <p className="text-sm text-gray-600 dark:text-gray-400">
                          {business.business_address}
                        </p>
                        <p className="text-xs text-gray-500 dark:text-gray-500">
                          Following since {business.followed_since}
                        </p>
                      </div>
                    </div>
                    <div className="flex items-center">
                      <span className={`px-2 py-1 rounded-full text-xs mr-3 ${business.status === 'verified'
                        ? 'bg-green-100 text-green-800 dark:bg-green-900/30 dark:text-green-300'
                        : 'bg-yellow-100 text-yellow-800 dark:bg-yellow-900/30 dark:text-yellow-300'
                        }`}>
                        {business.status}
                      </span>
                      <button
                        onClick={() => handleUnfollow(business.id)}
                        className="flex items-center px-3 py-1 bg-gray-200 dark:bg-gray-600 text-gray-700 dark:text-gray-300 rounded-md hover:bg-gray-300 dark:hover:bg-gray-500 transition-colors"
                      >
                        <XIcon size={14} className="mr-1" />
                        Unfollow
                      </button>
                    </div>
                  </div>
                ))}
              </div>
            ) : (
              <div className="text-center py-10 bg-gray-50 dark:bg-gray-700 rounded-lg">
                <div className="inline-flex items-center justify-center w-16 h-16 bg-gray-100 dark:bg-gray-600 rounded-full mb-4">
                  <HeartIcon className="h-8 w-8 text-gray-400 dark:text-gray-500" />
                </div>
                <h4 className="text-lg font-medium text-gray-700 dark:text-gray-300 mb-2">
                  No Followed Providers
                </h4>
                <p className="text-gray-500 dark:text-gray-400 mb-4">
                  You haven't followed any food providers yet.
=======
        {/* Tabs */}
        <div className="border-b border-gray-200 dark:border-gray-700 mb-6">
          <nav className="-mb-px flex space-x-8 overflow-x-auto">
            {['orders', 'Followed Foodproviders', 'reviews'].map((tab) => {
              const isActive = activeTab === tab;
              return (
                <button
                  key={tab}
                  onClick={() => setActiveTab(tab)}
                  className={`whitespace-nowrap py-4 px-1 border-b-2 font-medium text-sm ${
                    isActive
                      ? 'border-emerald-500 text-emerald-600 dark:text-emerald-400'
                      : 'border-transparent text-gray-500 hover:text-gray-700 hover:border-gray-300 dark:text-gray-400 dark:hover:text-gray-200'
                  }`}
                >
                  {tab.charAt(0).toUpperCase() + tab.slice(1)}
                </button>
              );
            })}
          </nav>
        </div>

        {/* Tab Content */}
        <div className="mb-12">
          {activeTab === 'orders' && (
            <div className="bg-white dark:bg-gray-800/50 rounded-xl shadow-sm border border-gray-100 dark:border-gray-700/50 p-6">
              <h3 className="text-lg font-semibold text-gray-900 dark:text-white mb-6">
                Order History
              </h3>
              <div className="text-center py-12">
                <ShoppingBagIcon size={48} className="mx-auto text-gray-300 dark:text-gray-600 mb-4" />
                <h4 className="text-lg font-medium text-gray-900 dark:text-white mb-2">No orders yet</h4>
                <p className="text-gray-500 dark:text-gray-400 mb-6 max-w-md mx-auto">
                  Your order history will appear here once you've made your first purchase.
                </p>
                <Link
                  to="/food-listing"
                  className="inline-flex items-center justify-center px-5 py-2.5 text-sm font-medium text-white bg-emerald-600 hover:bg-emerald-700 rounded-lg focus:ring-2 focus:ring-emerald-500 focus:ring-offset-2 transition-colors duration-200"
                >
                  Browse Food Listings
                </Link>
              </div>
            </div>
          )}

          {activeTab === 'saved' && (
            <div className="bg-white dark:bg-gray-800/50 rounded-xl shadow-sm border border-gray-100 dark:border-gray-700/50 p-6">
              <h3 className="text-lg font-semibold text-gray-900 dark:text-white mb-6">
                Foodproviders you follow
              </h3>
              <div className="text-center py-12">
                <HeartIcon size={48} className="mx-auto text-gray-300 dark:text-gray-600 mb-4" />
                <h4 className="text-lg font-medium text-gray-900 dark:text-white mb-2">No saved items</h4>
                <p className="text-gray-500 dark:text-gray-400 mb-6 max-w-md mx-auto">
                  Follow your favorite food providers to access them easily later.
>>>>>>> d933e1cd
                </p>
                <Link
                  to="/food-listing"
                  className="inline-flex items-center justify-center px-5 py-2.5 text-sm font-medium text-white bg-emerald-600 hover:bg-emerald-700 rounded-lg focus:ring-2 focus:ring-emerald-500 focus:ring-offset-2 transition-colors duration-200"
                >
                  Browse Food Listings
                </Link>
              </div>
            </div>
          )}

<<<<<<< HEAD
        {/* Reviews Tab */}
        {activeTab === 'reviews' && (
          <div className="bg-white dark:bg-gray-800 rounded-lg shadow-sm p-6">
            <h3 className="text-lg font-medium text-gray-800 dark:text-white mb-4">
              My Reviews ({reviews?.count || 0})
            </h3>
            {reviews?.recent_reviews && reviews.recent_reviews.length > 0 ? (
              <div className="space-y-4">
                {reviews.recent_reviews.map((review) => (
                  <div
                    key={review.id}
                    className="bg-gray-50 dark:bg-gray-700 rounded-lg p-4"
                  >
                    <div className="flex justify-between mb-2">
                      <h4 className="font-medium text-gray-800 dark:text-white">
                        {review.business_name}
                      </h4>
                      <div className="flex items-center">
                        {[...Array(5)].map((_, i) => (
                          <StarIcon
                            key={i}
                            className={`h-4 w-4 ${i < (review.general_rating || 0) ? 'text-amber-400 fill-amber-400' : 'text-gray-300 dark:text-gray-600'}`}
                          />
                        ))}
                      </div>
                    </div>
                    {review.general_comment && (
                      <p className="text-gray-600 dark:text-gray-300 text-sm mb-2">
                        {review.general_comment}
                      </p>
                    )}
                    {review.food_review && (
                      <p className="text-gray-600 dark:text-gray-300 text-sm mb-2">
                        <span className="font-medium">Food:</span> {review.food_review}
                      </p>
                    )}
                    {review.business_review && (
                      <p className="text-gray-600 dark:text-gray-300 text-sm mb-2">
                        <span className="font-medium">Service:</span> {review.business_review}
                      </p>
                    )}
                    <div className="flex justify-between items-center">
                      <span className="text-xs text-gray-500 dark:text-gray-400">
                        {review.created_at}
                      </span>
                      {review.review_source && (
                        <span className="text-xs text-gray-500 dark:text-gray-400">
                          via {review.review_source}
                        </span>
                      )}
                    </div>
                  </div>
                ))}
              </div>
            ) : (
              <div className="text-center py-10 bg-gray-50 dark:bg-gray-700 rounded-lg">
                <div className="inline-flex items-center justify-center w-16 h-16 bg-gray-100 dark:bg-gray-600 rounded-full mb-4">
                  <StarIcon className="h-8 w-8 text-gray-400 dark:text-gray-500" />
                </div>
                <h4 className="text-lg font-medium text-gray-700 dark:text-gray-300 mb-2">
                  No Reviews Yet
                </h4>
                <p className="text-gray-500 dark:text-gray-400 mb-4">
                  You haven't written any reviews yet.
                </p>
                <Link
                  to="/orders"
                  className="px-4 py-2 bg-emerald-600 dark:bg-emerald-500 text-white rounded-md hover:bg-emerald-700 dark:hover:bg-emerald-600 transition-colors"
                >
                  View Orders to Review
                </Link>
              </div>
            )}

            {reviews?.statistics && (
              <div className="mt-6 pt-4 border-t border-gray-200 dark:border-gray-600">
                <p className="text-sm text-gray-600 dark:text-gray-400">
                  Total reviews: <span className="font-medium">{reviews.statistics.total_reviews || 0}</span>
                  {reviews.statistics.average_rating_given > 0 && (
                    <span className="ml-4">
                      Average rating given: <span className="font-medium">{reviews.statistics.average_rating_given}/5</span>
                    </span>
                  )}
                </p>
              </div>
            )}
          </div>
        )}
=======
          {activeTab === 'reviews' && (
            <div className="bg-white dark:bg-gray-800/50 rounded-xl shadow-sm border border-gray-100 dark:border-gray-700/50 p-6">
              <h3 className="text-lg font-semibold text-gray-900 dark:text-white mb-6">
                Your Reviews
              </h3>
              {reviews.length > 0 ? (
                <div className="space-y-6">
                  {reviews.map((review) => (
                    <div key={review.id} className="pb-6 border-b border-gray-100 dark:border-gray-700/50 last:border-0 last:pb-0 last:mb-0">
                      <div className="flex items-start">
                        <div className="flex-shrink-0 h-10 w-10 rounded-full bg-emerald-50 dark:bg-emerald-900/20 flex items-center justify-center mr-3">
                          <UserIcon size={16} className="text-emerald-500" />
                        </div>
                        <div className="flex-1 min-w-0">
                          <div className="flex items-center justify-between">
                            <h4 className="text-sm font-medium text-gray-900 dark:text-white">
                              {review.business_name}
                            </h4>
                            <span className="text-xs text-gray-400">
                              {new Date(review.created_at).toLocaleDateString()}
                            </span>
                          </div>
                          <div className="flex items-center mt-1">
                            {[...Array(5)].map((_, i) => (
                              <StarIcon
                                key={i}
                                size={16}
                                className={`${i < review.rating ? 'text-yellow-400' : 'text-gray-300 dark:text-gray-600'} mr-0.5`}
                                fill={i < review.rating ? 'currentColor' : 'none'}
                              />
                            ))}
                          </div>
                          <p className="text-sm text-gray-600 dark:text-gray-300 mt-2">
                            {review.comment || 'No review text provided'}
                          </p>
                        </div>
                      </div>
                    </div>
                  ))}
                </div>
              ) : (
                <div className="text-center py-12">
                  <StarIcon size={48} className="mx-auto text-gray-300 dark:text-gray-600 mb-4" />
                  <h4 className="text-lg font-medium text-gray-900 dark:text-white mb-2">No reviews yet</h4>
                  <p className="text-gray-500 dark:text-gray-400 mb-6 max-w-md mx-auto">
                    Your reviews will appear here once you've left feedback for businesses.
                  </p>
                </div>
              )}
            </div>
          )}
        </div>
>>>>>>> d933e1cd
      </div>
    </div>
  );
};

export default ProfilePage;<|MERGE_RESOLUTION|>--- conflicted
+++ resolved
@@ -7,23 +7,6 @@
   StarIcon,
   XIcon,
   Loader,
-  UserIcon,
-<<<<<<< HEAD
-  BuildingIcon,
-  MailIcon,
-  PhoneIcon,
-  CalendarIcon,
-  MapPinIcon,
-  ShieldCheckIcon,
-  ShieldIcon
-=======
-  ClockIcon,
-  CheckCircleIcon,
-  TrendingUpIcon,
-  UsersIcon,
-  LeafIcon,
-  ChevronRightIcon
->>>>>>> d933e1cd
 } from 'lucide-react';
 import { useAuth } from '../../context/AuthContext';
 import CustomerNavBar from './CustomerNavBar';
@@ -38,7 +21,7 @@
   const [profileData, setProfileData] = useState(null);
   const [loading, setLoading] = useState(true);
   const [error, setError] = useState(null);
-  const [activeTab, setActiveTab] = useState('orders');
+  const [activeTab, setActiveTab] = useState('profile');
 
   // Load profile data
   useEffect(() => {
@@ -71,6 +54,7 @@
       const result = await businessAPI.unfollowBusiness(businessId);
 
       if (result.success) {
+        // Update UI only if the API call was successful
         if (profileData?.followed_businesses?.businesses) {
           const updatedBusinesses = profileData.followed_businesses.businesses.filter(
             (business) => business.id !== businessId
@@ -85,8 +69,9 @@
           }));
         }
       } else {
+        // Show error if unfollow failed
         setError(result.error || 'Failed to unfollow business');
-        setTimeout(() => setError(null), 3000);
+        setTimeout(() => setError(null), 3000); // Clear error after 3 seconds
       }
     } catch (err) {
       console.error('Error unfollowing business:', err);
@@ -95,125 +80,15 @@
     }
   };
 
-  // Helper function to get verification status display
-  const getVerificationStatusDisplay = (status, userType) => {
-    if (userType === 'customer') {
-      return {
-        text: 'Verified',
-        className: 'bg-green-100 text-green-800 dark:bg-green-900/30 dark:text-green-300',
-        icon: <ShieldCheckIcon className="h-4 w-4" />
-      };
-    }
-
-    switch (status) {
-      case 'verified':
-        return {
-          text: 'Verified',
-          className: 'bg-green-100 text-green-800 dark:bg-green-900/30 dark:text-green-300',
-          icon: <ShieldCheckIcon className="h-4 w-4" />
-        };
-      case 'pending_verification':
-        return {
-          text: 'Pending Verification',
-          className: 'bg-yellow-100 text-yellow-800 dark:bg-yellow-900/30 dark:text-yellow-300',
-          icon: <ShieldIcon className="h-4 w-4" />
-        };
-      case 'rejected':
-        return {
-          text: 'Verification Rejected',
-          className: 'bg-red-100 text-red-800 dark:bg-red-900/30 dark:text-red-300',
-          icon: <ShieldIcon className="h-4 w-4" />
-        };
-      default:
-        return {
-          text: 'Not Verified',
-          className: 'bg-gray-100 text-gray-800 dark:bg-gray-900/30 dark:text-gray-300',
-          icon: <ShieldIcon className="h-4 w-4" />
-        };
-    }
-  };
-
-  // Helper function to render user type specific information
-  const renderUserTypeInfo = (userDetails) => {
-    switch (userDetails.user_type) {
-      case 'customer':
-        return (
-          <div className="space-y-2">
-            <div className="flex items-center text-gray-600 dark:text-gray-300">
-              <UserIcon className="h-4 w-4 mr-2" />
-              <span>Individual Consumer</span>
-            </div>
-          </div>
-        );
-      
-      case 'ngo':
-        return (
-          <div className="space-y-2">
-            <div className="flex items-center text-gray-600 dark:text-gray-300">
-              <BuildingIcon className="h-4 w-4 mr-2" />
-              <span>Non-Profit Organization</span>
-            </div>
-            {userDetails.organisation_name && (
-              <div className="flex items-center text-gray-600 dark:text-gray-300">
-                <span className="text-sm">Organization: {userDetails.organisation_name}</span>
-              </div>
-            )}
-            {userDetails.organisation_contact && (
-              <div className="flex items-center text-gray-600 dark:text-gray-300">
-                <PhoneIcon className="h-4 w-4 mr-2" />
-                <span className="text-sm">{userDetails.organisation_contact}</span>
-              </div>
-            )}
-            {userDetails.organisation_email && (
-              <div className="flex items-center text-gray-600 dark:text-gray-300">
-                <MailIcon className="h-4 w-4 mr-2" />
-                <span className="text-sm">{userDetails.organisation_email}</span>
-              </div>
-            )}
-          </div>
-        );
-      
-      case 'provider':
-        return (
-          <div className="space-y-2">
-            <div className="flex items-center text-gray-600 dark:text-gray-300">
-              <BuildingIcon className="h-4 w-4 mr-2" />
-              <span>Food Provider</span>
-            </div>
-            {userDetails.business_name && (
-              <div className="flex items-center text-gray-600 dark:text-gray-300">
-                <span className="text-sm">Business: {userDetails.business_name}</span>
-              </div>
-            )}
-            {userDetails.business_contact && (
-              <div className="flex items-center text-gray-600 dark:text-gray-300">
-                <PhoneIcon className="h-4 w-4 mr-2" />
-                <span className="text-sm">{userDetails.business_contact}</span>
-              </div>
-            )}
-            {userDetails.business_address && (
-              <div className="flex items-center text-gray-600 dark:text-gray-300">
-                <MapPinIcon className="h-4 w-4 mr-2" />
-                <span className="text-sm">{userDetails.business_address}</span>
-              </div>
-            )}
-          </div>
-        );
-      
-      default:
-        return null;
-    }
-  };
-
   // Loading state
   if (loading) {
     return (
-      <div className="min-h-screen bg-gray-50 dark:bg-gray-950 transition-colors duration-300">
+      <div className="bg-gray-50 dark:bg-gray-900 min-h-screen w-full transition-colors duration-300">
         <CustomerNavBar />
         <div className="flex items-center justify-center min-h-[60vh]">
-          <div className="text-center space-y-4">
-            <div className="animate-spin rounded-full h-12 w-12 border-[3px] border-emerald-500 border-t-transparent mx-auto"></div>
-            <p className="text-gray-600 dark:text-gray-300 font-medium">Loading your profile...</p>
+          <div className="text-center">
+            <div className="animate-spin rounded-full h-12 w-12 border-b-2 border-emerald-600 mx-auto mb-4"></div>
+            <p className="text-gray-600 dark:text-gray-200">Loading profile...</p>
           </div>
         </div>
       </div>
@@ -223,20 +98,16 @@
   // Error state
   if (error && !profileData) {
     return (
-      <div className="min-h-screen bg-gray-50 dark:bg-gray-950 transition-colors duration-300">
+      <div className="min-h-screen bg-gray-50 dark:bg-gray-900 w-full transition-colors duration-200">
         <CustomerNavBar />
-        <div className="flex items-center justify-center min-h-[60vh] px-4">
-          <div className="text-center max-w-md">
-            <div className="mx-auto flex items-center justify-center h-16 w-16 rounded-full bg-red-100 dark:bg-red-900/30 mb-4">
-              <XIcon className="h-8 w-8 text-red-500" />
-            </div>
-            <h3 className="text-lg font-medium text-gray-900 dark:text-white mb-2">Error loading profile</h3>
-            <p className="text-gray-600 dark:text-gray-300 text-sm mb-6">{error}</p>
+        <div className="flex items-center justify-center min-h-[60vh]">
+          <div className="text-center">
+            <p className="text-red-600 mb-4">Error: {error}</p>
             <button
               onClick={() => window.location.reload()}
-              className="inline-flex items-center justify-center px-5 py-2.5 text-sm font-medium text-white bg-emerald-600 hover:bg-emerald-700 rounded-lg focus:ring-2 focus:ring-emerald-500 focus:ring-offset-2 transition-colors duration-200"
+              className="px-4 py-2 bg-emerald-600 text-white rounded-md hover:bg-emerald-700"
             >
-              Try Again
+              Retry
             </button>
           </div>
         </div>
@@ -246,89 +117,38 @@
 
   if (!profileData) return null;
 
-<<<<<<< HEAD
   const userDetails = profileData.user_details;
   const orderStats = profileData.order_statistics;
   const impactStats = profileData.impact_statistics;
   const reviews = profileData.reviews;
   const followedBusinesses = profileData.followed_businesses;
-  const verificationStatus = getVerificationStatusDisplay(
-    userDetails.verification_status, 
-    userDetails.user_type
-  );
-
-  // Get profile image based on user type
-  const getProfileImage = () => {
-    if (userDetails.user_type === 'customer' && userDetails.profile_image) {
-      return userDetails.profile_image;
-    } else if (userDetails.user_type === 'ngo' && userDetails.organisation_logo) {
-      return userDetails.organisation_logo;
-    } else if (userDetails.user_type === 'provider' && userDetails.logo) {
-      return userDetails.logo;
-    }
-    return PLACEHOLDER_AVATAR;
-  };
-=======
-  const userDetails = profileData.user_details || {};
-  const orderStats = profileData.order_statistics || {};
-  const impactStats = profileData.impact_statistics || {};
-  const reviews = Array.isArray(profileData.reviews) ? profileData.reviews : [];
-  const followedBusinesses = profileData.followed_businesses || { businesses: [], count: 0 };
-
-  const StatCard = ({ icon, value, label, color = 'emerald' }) => (
-    <div className={`bg-white dark:bg-gray-800/50 rounded-xl p-4 border border-gray-100 dark:border-gray-700/50 transition-all duration-300 hover:shadow-sm`}>
-      <div className="flex items-start justify-between">
-        <div>
-          <p className="text-2xl font-bold text-gray-900 dark:text-white mb-1">{value}</p>
-          <p className="text-sm text-gray-500 dark:text-gray-400">{label}</p>
-        </div>
-        <div className={`p-2 rounded-lg bg-${color}-50 dark:bg-${color}-900/20 text-${color}-500`}>
-          {icon}
-        </div>
-      </div>
-    </div>
-  );
->>>>>>> d933e1cd
 
   return (
-    <div className="min-h-screen bg-gray-50 dark:bg-gray-950 transition-colors duration-300">
+    <div className="min-h-screen bg-gray-50 dark:bg-gray-900 w-full transition-colors duration-200">
       <CustomerNavBar />
-      
-      <div className="max-w-6xl mx-auto px-4 sm:px-6 py-8">
-        {/* Header */}
-        <div className="flex flex-col md:flex-row md:items-center md:justify-between gap-4 mb-6">
-          <div>
-            {/* <h1 className="text-2xl font-bold text-gray-900 dark:text-white">My Profile</h1> */}
-
-            <h1 className="text-2xl font-bold text-gray-900 dark:text-white">
-              Welcome back, {userDetails?.first_name || 'User'}
-            </h1>
-          </div>
-        </div>
+      <div className="max-w-4xl mx-auto px-4 py-8">
+
+        <h1 className="text-2xl font-bold text-gray-800 dark:text-white mb-6">
+          My Profile
+        </h1>
 
         {/* Error message */}
         {error && (
-          <div className="mb-6 p-4 bg-red-50 dark:bg-red-900/20 border border-red-100 dark:border-red-900/30 rounded-lg">
-            <p className="text-sm text-red-700 dark:text-red-300">{error}</p>
+          <div className="mb-4 p-4 bg-red-50 border border-red-200 rounded-md">
+            <p className="text-red-600 text-sm">{error}</p>
           </div>
         )}
 
-        {/* Profile Card */}
-        <div className="bg-white dark:bg-gray-800/50 rounded-xl shadow-sm border border-gray-100 dark:border-gray-700/50 p-6 mb-8 transition-all duration-300 hover:shadow-md">
-          <div className="flex flex-col sm:flex-row items-center sm:items-start gap-6">
-            <div className="relative">
+        {/* Profile Header Card */}
+        <div className="bg-white dark:bg-gray-800 rounded-lg shadow-sm p-6 mb-6">
+          <div className="flex flex-col sm:flex-row items-center sm:items-start">
+            <div className="relative mb-4 sm:mb-0">
               <img
-                src={getProfileImage()}
+                src={userDetails.profile_image || PLACEHOLDER_AVATAR}
                 alt={userDetails.full_name}
-                className="w-24 h-24 rounded-2xl object-cover border-4 border-white dark:border-gray-800 shadow-md"
-                onError={(e) => {
-                  e.target.onerror = null;
-                  e.target.src = PLACEHOLDER_AVATAR;
-                }}
+                className="w-24 h-24 rounded-full object-cover border-4 border-white dark:border-gray-700 shadow-sm"
               />
-            
-            </div>
-<<<<<<< HEAD
+            </div>
             <div className="sm:ml-6 text-center sm:text-left flex-grow">
               <h2 className="text-xl font-bold text-gray-800 dark:text-white">
                 {userDetails.full_name}
@@ -337,24 +157,13 @@
                 {userDetails.email}
               </p>
               {userDetails.phone_number && (
-                <p className="text-gray-600 dark:text-gray-300 mb-2">
+                <p className="text-gray-600 dark:text-gray-300 mb-1">
                   {userDetails.phone_number}
                 </p>
               )}
-              
-              {/* User type specific info */}
-              <div className="mb-2">
-                {renderUserTypeInfo(userDetails)}
-              </div>
-
-              {/* Verification Status */}
-              <div className="flex items-center justify-center sm:justify-start mb-2">
-                <span className={`inline-flex items-center px-2 py-1 rounded-full text-xs font-medium ${verificationStatus.className}`}>
-                  {verificationStatus.icon}
-                  <span className="ml-1">{verificationStatus.text}</span>
-                </span>
-              </div>
-
+              <p className="text-sm text-gray-500 dark:text-gray-400 mb-2">
+                {userDetails.profile_type} • {userDetails.verification_status}
+              </p>
               <p className="text-sm text-gray-500 dark:text-gray-400">
                 Member since {userDetails.member_since}
               </p>
@@ -367,133 +176,24 @@
                 <EditIcon size={16} className="mr-2" />
                 Edit Profile
               </Link>
-=======
-            
-            <div className="flex-1 text-center sm:text-left">
-              <div className="flex flex-col sm:flex-row sm:items-center sm:justify-between gap-2 mb-3">
-                <div>
-                  <h2 className="text-xl font-bold text-gray-900 dark:text-white">
-                    {userDetails.full_name}
-                  </h2>
-                  <p className="text-sm text-emerald-600 dark:text-emerald-400 font-medium">
-                    {userDetails.profile_type}
-                  </p>
-                </div>
-                <span className="inline-flex items-center px-2.5 py-0.5 rounded-full text-xs font-medium bg-blue-100 dark:bg-blue-900/30 text-blue-800 dark:text-blue-300">
-                  {userDetails.verification_status}
-                </span>
-              </div>
-              
-              <div className="space-y-1.5 text-sm">
-                <p className="text-gray-600 dark:text-gray-300 flex items-center justify-center sm:justify-start">
-                  <span className="w-5 mr-2 text-gray-400">✉️</span>
-                  {userDetails.email}
-                </p>
-                {userDetails.phone_number && (
-                  <p className="text-gray-600 dark:text-gray-300 flex items-center justify-center sm:justify-start">
-                    <span className="w-5 mr-2 text-gray-400">📱</span>
-                    {userDetails.phone_number}
-                  </p>
-                )}
-                <p className="text-gray-500 dark:text-gray-400 text-sm mt-2">
-                  <ClockIcon size={14} className="inline mr-1.5" />
-                  Member since {userDetails.member_since}
-                </p>
-              </div>
-              
-              {/* Edit Profile Button - Moved here */}
-              <div className="mt-4 w-full sm:w-auto">
-                <Link
-                  to="/edit-profile"
-                  className="w-full sm:w-auto inline-flex items-center justify-center px-4 py-2.5 text-sm font-medium text-white bg-emerald-600 hover:bg-emerald-700 rounded-lg focus:ring-2 focus:ring-emerald-500 focus:ring-offset-2 transition-colors duration-200"
-                >
-                  <EditIcon size={16} className="mr-2" />
-                  Edit Profile
-                </Link>
-              </div>
->>>>>>> d933e1cd
             </div>
           </div>
         </div>
 
-<<<<<<< HEAD
-        {/* Impact Snapshot - Only show for customers and NGOs who have orders */}
-        {(userDetails.user_type === 'customer' || userDetails.user_type === 'ngo') && 
-         orderStats && orderStats.total_orders > 0 && (
-          <div className="bg-emerald-50 dark:bg-emerald-900/20 border border-emerald-100 dark:border-emerald-800 rounded-lg p-4 mb-6">
-            <div className="flex items-center justify-center">
-              <div className="text-center">
-                <p className="text-emerald-700 dark:text-emerald-300 font-medium">
-                  You've rescued {impactStats.total_meals_rescued || 0} meals in total!
-                </p>
-                <p className="text-sm text-emerald-600 dark:text-emerald-400">
-                  That's approximately {impactStats.total_co2_prevented_kg || 0} kg of CO2 emissions prevented
-                </p>
-              </div>
-=======
-        {/* Stats Grid */}
-        <div className="grid grid-cols-1 sm:grid-cols-2 lg:grid-cols-4 gap-4 mb-8">
-          <StatCard 
-            icon={<ShoppingBagIcon size={20} />} 
-            value={orderStats?.total_orders || 0} 
-            label="Total Orders"
-            color="purple"
-          />
-          <StatCard 
-            icon={<CheckCircleIcon size={20} />} 
-            value={orderStats?.completed_orders || 0} 
-            label="Completed"
-            color="emerald"
-          />
-          <StatCard 
-            icon={<UsersIcon size={20} />} 
-            value={followedBusinesses?.count || 0} 
-            label="Following"
-            color="blue"
-          />
-          <StatCard 
-            icon={<StarIcon size={20} />} 
-            value={reviews?.length || 0} 
-            label="Reviews"
-            color="amber"
-          />
+        {/* Impact Snapshot */}
+        <div className="bg-emerald-50 dark:bg-emerald-900/20 border border-emerald-100 dark:border-emerald-800 rounded-lg p-4 mb-6">
+          <div className="flex items-center justify-center">
+            <div className="text-center">
+              <p className="text-emerald-700 dark:text-emerald-300 font-medium">
+                You've rescued {impactStats.total_meals_rescued} meals in total!
+              </p>
+              <p className="text-sm text-emerald-600 dark:text-emerald-400">
+                That's approximately {impactStats.total_co2_prevented_kg} kg of CO2 emissions prevented
+              </p>
+            </div>
+          </div>
         </div>
 
-        {/* Impact Section */}
-        <div className="bg-gradient-to-r from-emerald-50 to-blue-50 dark:from-emerald-900/20 dark:to-blue-900/10 rounded-2xl p-6 mb-8 border border-emerald-100 dark:border-emerald-900/30">
-          <div className="flex flex-col md:flex-row md:items-center md:justify-between gap-6">
-            <div className="space-y-3">
-              <div className="flex items-center">
-                <div className="p-2 rounded-lg bg-emerald-100 dark:bg-emerald-900/30 text-emerald-600 dark:text-emerald-400">
-                  <LeafIcon size={20} />
-                </div>
-                <h3 className="ml-3 text-lg font-semibold text-gray-900 dark:text-white">
-                  Your Environmental Impact
-                </h3>
-              </div>
-              <p className="text-emerald-700 dark:text-emerald-300 text-sm">
-                Thank you for being a sustainability champion! Your contributions are making a difference.
-              </p>
->>>>>>> d933e1cd
-            </div>
-            <div className="grid grid-cols-2 gap-4 min-w-[280px]">
-              <div className="bg-white dark:bg-gray-800/50 rounded-xl p-4 text-center border border-gray-100 dark:border-gray-700/50">
-                <p className="text-2xl font-bold text-emerald-600 dark:text-emerald-400">
-                  {impactStats?.total_meals_rescued || 0}
-                </p>
-                <p className="text-xs text-gray-500 dark:text-gray-400">Meals Rescued</p>
-              </div>
-              <div className="bg-white dark:bg-gray-800/50 rounded-xl p-4 text-center border border-gray-100 dark:border-gray-700/50">
-                <p className="text-2xl font-bold text-blue-600 dark:text-blue-400">
-                  {impactStats?.total_co2_prevented_kg?.toFixed(1) || '0.0'}kg
-                </p>
-                <p className="text-xs text-gray-500 dark:text-gray-400">CO₂ Prevented</p>
-              </div>
-            </div>
-          </div>
-        )}
-
-<<<<<<< HEAD
         {/* Navigation Tabs */}
         <div className="flex border-b border-gray-200 dark:border-gray-700 mb-6 overflow-x-auto">
           <button
@@ -502,16 +202,12 @@
           >
             Overview
           </button>
-          {/* Only show provider tab for customers and NGOs */}
-          {(userDetails.user_type === 'customer' || userDetails.user_type === 'ngo') && (
-            <button
-              className={`px-6 py-3 font-medium whitespace-nowrap ${activeTab === 'providers' ? 'text-emerald-600 dark:text-emerald-400 border-b-2 border-emerald-600 dark:border-emerald-400' : 'text-gray-600 dark:text-gray-400 hover:text-gray-800 dark:hover:text-gray-200'}`}
-              onClick={() => setActiveTab('providers')}
-            >
-              Followed Providers
-            </button>
-          )}
-          {/* Show reviews tab for all user types */}
+          <button
+            className={`px-6 py-3 font-medium whitespace-nowrap ${activeTab === 'providers' ? 'text-emerald-600 dark:text-emerald-400 border-b-2 border-emerald-600 dark:border-emerald-400' : 'text-gray-600 dark:text-gray-400 hover:text-gray-800 dark:hover:text-gray-200'}`}
+            onClick={() => setActiveTab('providers')}
+          >
+            Followed Providers
+          </button>
           <button
             className={`px-6 py-3 font-medium whitespace-nowrap ${activeTab === 'reviews' ? 'text-emerald-600 dark:text-emerald-400 border-b-2 border-emerald-600 dark:border-emerald-400' : 'text-gray-600 dark:text-gray-400 hover:text-gray-800 dark:hover:text-gray-200'}`}
             onClick={() => setActiveTab('reviews')}
@@ -527,95 +223,77 @@
               Account Overview
             </h3>
 
-            {/* Order Statistics - Only for customers and NGOs */}
-            {(userDetails.user_type === 'customer' || userDetails.user_type === 'ngo') && orderStats && (
-              <div className="mb-6">
-                <h4 className="text-md font-medium text-gray-700 dark:text-gray-300 mb-3">
-                  Order Statistics
-                </h4>
-                <div className="grid grid-cols-1 sm:grid-cols-3 gap-4">
-                  <div className="bg-gray-50 dark:bg-gray-700 p-4 rounded-lg">
-                    <div className="flex items-center">
-                      <div className="p-2 bg-emerald-100 dark:bg-emerald-800 rounded-full mr-3">
-                        <ShoppingBagIcon className="h-5 w-5 text-emerald-600 dark:text-emerald-400" />
-                      </div>
-                      <div>
-                        <p className="text-sm text-gray-500 dark:text-gray-400">
-                          Completed Orders
-                        </p>
-                        <p className="text-xl font-semibold text-gray-800 dark:text-white">
-                          {orderStats.completed_orders || 0}
-                        </p>
-                      </div>
-                    </div>
-                  </div>
-                  <div className="bg-gray-50 dark:bg-gray-700 p-4 rounded-lg">
-                    <div className="flex items-center">
-                      <div className="p-2 bg-red-100 dark:bg-red-900/30 rounded-full mr-3">
-                        <ShoppingBagIcon className="h-5 w-5 text-red-600 dark:text-red-400" />
-                      </div>
-                      <div>
-                        <p className="text-sm text-gray-500 dark:text-gray-400">
-                          Cancelled Orders
-                        </p>
-                        <p className="text-xl font-semibold text-gray-800 dark:text-white">
-                          {orderStats.cancelled_orders || 0}
-                        </p>
-                      </div>
-                    </div>
-                  </div>
-                  <div className="bg-gray-50 dark:bg-gray-700 p-4 rounded-lg">
-                    <div className="flex items-center">
-                      <div className="p-2 bg-amber-100 dark:bg-amber-900/30 rounded-full mr-3">
-                        <ShoppingBagIcon className="h-5 w-5 text-amber-600 dark:text-amber-400" />
-                      </div>
-                      <div>
-                        <p className="text-sm text-gray-500 dark:text-gray-400">
-                          Missed Pickups
-                        </p>
-                        <p className="text-xl font-semibold text-gray-800 dark:text-white">
-                          {orderStats.missed_pickups || 0}
-                        </p>
-                      </div>
+            {/* Order Statistics */}
+            <div className="mb-6">
+              <h4 className="text-md font-medium text-gray-700 dark:text-gray-300 mb-3">
+                Order Statistics
+              </h4>
+              <div className="grid grid-cols-1 sm:grid-cols-3 gap-4">
+                <div className="bg-gray-50 dark:bg-gray-700 p-4 rounded-lg">
+                  <div className="flex items-center">
+                    <div className="p-2 bg-emerald-100 dark:bg-emerald-800 rounded-full mr-3">
+                      <ShoppingBagIcon className="h-5 w-5 text-emerald-600 dark:text-emerald-400" />
+                    </div>
+                    <div>
+                      <p className="text-sm text-gray-500 dark:text-gray-400">
+                        Completed Orders
+                      </p>
+                      <p className="text-xl font-semibold text-gray-800 dark:text-white">
+                        {orderStats.completed_orders}
+                      </p>
                     </div>
                   </div>
                 </div>
-
-                <div className="flex justify-center mt-4">
-                  <Link
-                    to="/orders"
-                    className="px-6 py-2 bg-gray-100 dark:bg-gray-700 text-gray-700 dark:text-gray-300 rounded-md hover:bg-gray-200 dark:hover:bg-gray-600 transition-colors"
-                  >
-                    View Order History
-                  </Link>
+                <div className="bg-gray-50 dark:bg-gray-700 p-4 rounded-lg">
+                  <div className="flex items-center">
+                    <div className="p-2 bg-red-100 dark:bg-red-900/30 rounded-full mr-3">
+                      <ShoppingBagIcon className="h-5 w-5 text-red-600 dark:text-red-400" />
+                    </div>
+                    <div>
+                      <p className="text-sm text-gray-500 dark:text-gray-400">
+                        Cancelled Orders
+                      </p>
+                      <p className="text-xl font-semibold text-gray-800 dark:text-white">
+                        {orderStats.cancelled_orders}
+                      </p>
+                    </div>
+                  </div>
                 </div>
-              </div>
-            )}
-
-            {/* Provider-specific content could go here */}
-            {userDetails.user_type === 'provider' && (
-              <div className="mb-6">
-                <h4 className="text-md font-medium text-gray-700 dark:text-gray-300 mb-3">
-                  Business Information
-                </h4>
                 <div className="bg-gray-50 dark:bg-gray-700 p-4 rounded-lg">
-                  <p className="text-gray-600 dark:text-gray-300 text-center">
-                    Business profile management features coming soon.
-                  </p>
+                  <div className="flex items-center">
+                    <div className="p-2 bg-amber-100 dark:bg-amber-900/30 rounded-full mr-3">
+                      <ShoppingBagIcon className="h-5 w-5 text-amber-600 dark:text-amber-400" />
+                    </div>
+                    <div>
+                      <p className="text-sm text-gray-500 dark:text-gray-400">
+                        Missed Pickups
+                      </p>
+                      <p className="text-xl font-semibold text-gray-800 dark:text-white">
+                        {orderStats.missed_pickups}
+                      </p>
+                    </div>
+                  </div>
                 </div>
               </div>
-            )}
+            </div>
+
+            <div className="flex justify-center">
+              <Link
+                to="/orders"
+                className="px-6 py-2 bg-gray-100 dark:bg-gray-700 text-gray-700 dark:text-gray-300 rounded-md hover:bg-gray-200 dark:hover:bg-gray-600 transition-colors"
+              >
+                View Order History
+              </Link>
+            </div>
           </div>
         )}
 
-        {/* Followed Providers Tab - Only for customers and NGOs */}
-        {(userDetails.user_type === 'customer' || userDetails.user_type === 'ngo') && 
-         activeTab === 'providers' && (
+        {activeTab === 'providers' && (
           <div className="bg-white dark:bg-gray-800 rounded-lg shadow-sm p-6">
             <h3 className="text-lg font-medium text-gray-800 dark:text-white mb-4">
-              Followed Providers ({followedBusinesses?.count || 0})
+              Followed Providers ({followedBusinesses.count})
             </h3>
-            {followedBusinesses?.businesses && followedBusinesses.businesses.length > 0 ? (
+            {followedBusinesses.businesses && followedBusinesses.businesses.length > 0 ? (
               <div className="space-y-4">
                 {followedBusinesses.businesses.map((business) => (
                   <div
@@ -668,82 +346,24 @@
                 </h4>
                 <p className="text-gray-500 dark:text-gray-400 mb-4">
                   You haven't followed any food providers yet.
-=======
-        {/* Tabs */}
-        <div className="border-b border-gray-200 dark:border-gray-700 mb-6">
-          <nav className="-mb-px flex space-x-8 overflow-x-auto">
-            {['orders', 'Followed Foodproviders', 'reviews'].map((tab) => {
-              const isActive = activeTab === tab;
-              return (
-                <button
-                  key={tab}
-                  onClick={() => setActiveTab(tab)}
-                  className={`whitespace-nowrap py-4 px-1 border-b-2 font-medium text-sm ${
-                    isActive
-                      ? 'border-emerald-500 text-emerald-600 dark:text-emerald-400'
-                      : 'border-transparent text-gray-500 hover:text-gray-700 hover:border-gray-300 dark:text-gray-400 dark:hover:text-gray-200'
-                  }`}
-                >
-                  {tab.charAt(0).toUpperCase() + tab.slice(1)}
-                </button>
-              );
-            })}
-          </nav>
-        </div>
-
-        {/* Tab Content */}
-        <div className="mb-12">
-          {activeTab === 'orders' && (
-            <div className="bg-white dark:bg-gray-800/50 rounded-xl shadow-sm border border-gray-100 dark:border-gray-700/50 p-6">
-              <h3 className="text-lg font-semibold text-gray-900 dark:text-white mb-6">
-                Order History
-              </h3>
-              <div className="text-center py-12">
-                <ShoppingBagIcon size={48} className="mx-auto text-gray-300 dark:text-gray-600 mb-4" />
-                <h4 className="text-lg font-medium text-gray-900 dark:text-white mb-2">No orders yet</h4>
-                <p className="text-gray-500 dark:text-gray-400 mb-6 max-w-md mx-auto">
-                  Your order history will appear here once you've made your first purchase.
                 </p>
                 <Link
-                  to="/food-listing"
-                  className="inline-flex items-center justify-center px-5 py-2.5 text-sm font-medium text-white bg-emerald-600 hover:bg-emerald-700 rounded-lg focus:ring-2 focus:ring-emerald-500 focus:ring-offset-2 transition-colors duration-200"
+                  to="/providers"
+                  className="px-4 py-2 bg-emerald-600 dark:bg-emerald-500 text-white rounded-md hover:bg-emerald-700 dark:hover:bg-emerald-600 transition-colors"
                 >
-                  Browse Food Listings
+                  Browse Providers
                 </Link>
               </div>
-            </div>
-          )}
-
-          {activeTab === 'saved' && (
-            <div className="bg-white dark:bg-gray-800/50 rounded-xl shadow-sm border border-gray-100 dark:border-gray-700/50 p-6">
-              <h3 className="text-lg font-semibold text-gray-900 dark:text-white mb-6">
-                Foodproviders you follow
-              </h3>
-              <div className="text-center py-12">
-                <HeartIcon size={48} className="mx-auto text-gray-300 dark:text-gray-600 mb-4" />
-                <h4 className="text-lg font-medium text-gray-900 dark:text-white mb-2">No saved items</h4>
-                <p className="text-gray-500 dark:text-gray-400 mb-6 max-w-md mx-auto">
-                  Follow your favorite food providers to access them easily later.
->>>>>>> d933e1cd
-                </p>
-                <Link
-                  to="/food-listing"
-                  className="inline-flex items-center justify-center px-5 py-2.5 text-sm font-medium text-white bg-emerald-600 hover:bg-emerald-700 rounded-lg focus:ring-2 focus:ring-emerald-500 focus:ring-offset-2 transition-colors duration-200"
-                >
-                  Browse Food Listings
-                </Link>
-              </div>
-            </div>
-          )}
-
-<<<<<<< HEAD
-        {/* Reviews Tab */}
+            )}
+          </div>
+        )}
+
         {activeTab === 'reviews' && (
           <div className="bg-white dark:bg-gray-800 rounded-lg shadow-sm p-6">
             <h3 className="text-lg font-medium text-gray-800 dark:text-white mb-4">
-              My Reviews ({reviews?.count || 0})
+              My Reviews ({reviews.count})
             </h3>
-            {reviews?.recent_reviews && reviews.recent_reviews.length > 0 ? (
+            {reviews.recent_reviews && reviews.recent_reviews.length > 0 ? (
               <div className="space-y-4">
                 {reviews.recent_reviews.map((review) => (
                   <div
@@ -758,7 +378,7 @@
                         {[...Array(5)].map((_, i) => (
                           <StarIcon
                             key={i}
-                            className={`h-4 w-4 ${i < (review.general_rating || 0) ? 'text-amber-400 fill-amber-400' : 'text-gray-300 dark:text-gray-600'}`}
+                            className={`h-4 w-4 ${i < review.general_rating ? 'text-amber-400 fill-amber-400' : 'text-gray-300 dark:text-gray-600'}`}
                           />
                         ))}
                       </div>
@@ -782,11 +402,6 @@
                       <span className="text-xs text-gray-500 dark:text-gray-400">
                         {review.created_at}
                       </span>
-                      {review.review_source && (
-                        <span className="text-xs text-gray-500 dark:text-gray-400">
-                          via {review.review_source}
-                        </span>
-                      )}
                     </div>
                   </div>
                 ))}
@@ -799,86 +414,21 @@
                 <h4 className="text-lg font-medium text-gray-700 dark:text-gray-300 mb-2">
                   No Reviews Yet
                 </h4>
-                <p className="text-gray-500 dark:text-gray-400 mb-4">
+                <p className="text-gray-500 dark:text-gray-400">
                   You haven't written any reviews yet.
                 </p>
-                <Link
-                  to="/orders"
-                  className="px-4 py-2 bg-emerald-600 dark:bg-emerald-500 text-white rounded-md hover:bg-emerald-700 dark:hover:bg-emerald-600 transition-colors"
-                >
-                  View Orders to Review
-                </Link>
               </div>
             )}
 
-            {reviews?.statistics && (
+            {reviews.statistics && (
               <div className="mt-6 pt-4 border-t border-gray-200 dark:border-gray-600">
                 <p className="text-sm text-gray-600 dark:text-gray-400">
-                  Total reviews: <span className="font-medium">{reviews.statistics.total_reviews || 0}</span>
-                  {reviews.statistics.average_rating_given > 0 && (
-                    <span className="ml-4">
-                      Average rating given: <span className="font-medium">{reviews.statistics.average_rating_given}/5</span>
-                    </span>
-                  )}
+                  Average rating given: <span className="font-medium">{reviews.statistics.average_rating_given}/5</span>
                 </p>
               </div>
             )}
           </div>
         )}
-=======
-          {activeTab === 'reviews' && (
-            <div className="bg-white dark:bg-gray-800/50 rounded-xl shadow-sm border border-gray-100 dark:border-gray-700/50 p-6">
-              <h3 className="text-lg font-semibold text-gray-900 dark:text-white mb-6">
-                Your Reviews
-              </h3>
-              {reviews.length > 0 ? (
-                <div className="space-y-6">
-                  {reviews.map((review) => (
-                    <div key={review.id} className="pb-6 border-b border-gray-100 dark:border-gray-700/50 last:border-0 last:pb-0 last:mb-0">
-                      <div className="flex items-start">
-                        <div className="flex-shrink-0 h-10 w-10 rounded-full bg-emerald-50 dark:bg-emerald-900/20 flex items-center justify-center mr-3">
-                          <UserIcon size={16} className="text-emerald-500" />
-                        </div>
-                        <div className="flex-1 min-w-0">
-                          <div className="flex items-center justify-between">
-                            <h4 className="text-sm font-medium text-gray-900 dark:text-white">
-                              {review.business_name}
-                            </h4>
-                            <span className="text-xs text-gray-400">
-                              {new Date(review.created_at).toLocaleDateString()}
-                            </span>
-                          </div>
-                          <div className="flex items-center mt-1">
-                            {[...Array(5)].map((_, i) => (
-                              <StarIcon
-                                key={i}
-                                size={16}
-                                className={`${i < review.rating ? 'text-yellow-400' : 'text-gray-300 dark:text-gray-600'} mr-0.5`}
-                                fill={i < review.rating ? 'currentColor' : 'none'}
-                              />
-                            ))}
-                          </div>
-                          <p className="text-sm text-gray-600 dark:text-gray-300 mt-2">
-                            {review.comment || 'No review text provided'}
-                          </p>
-                        </div>
-                      </div>
-                    </div>
-                  ))}
-                </div>
-              ) : (
-                <div className="text-center py-12">
-                  <StarIcon size={48} className="mx-auto text-gray-300 dark:text-gray-600 mb-4" />
-                  <h4 className="text-lg font-medium text-gray-900 dark:text-white mb-2">No reviews yet</h4>
-                  <p className="text-gray-500 dark:text-gray-400 mb-6 max-w-md mx-auto">
-                    Your reviews will appear here once you've left feedback for businesses.
-                  </p>
-                </div>
-              )}
-            </div>
-          )}
-        </div>
->>>>>>> d933e1cd
       </div>
     </div>
   );
