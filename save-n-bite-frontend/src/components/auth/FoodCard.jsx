import React, { useState, useEffect } from 'react';
import { Link } from 'react-router-dom';
import { Clock, MapPin } from 'lucide-react';
<<<<<<< HEAD
import BusinessAPI from '../../services/BusinessAPI';

const FoodCard = ({ item }) => {
  const [isFollowing, setIsFollowing] = useState(false);
  const [followStatusLoading, setFollowStatusLoading] = useState(false);

  useEffect(() => {
    let mounted = true;
    
    async function checkFollow() {
      if (item.id) {
        try {
          // Check if this specific item is liked (you may need to create this API endpoint)
          // For now, using localStorage as the primary source
          const followed = localStorage.getItem(`liked_item_${item.id}`);
          if (mounted) {
            setIsFollowing(followed === 'true');
          }
          
          // Optional: Check with backend if you have an API for item likes
          // const res = await BusinessAPI.checkItemLikeStatus(item.id);
          // if (mounted && res.success) {
          //   setIsFollowing(res.isLiked);
          //   localStorage.setItem(`liked_item_${item.id}`, res.isLiked ? 'true' : 'false');
          // }
        } catch (err) {
          console.error('Error checking like status:', err);
          // Fallback to localStorage
          const followed = localStorage.getItem(`liked_item_${item.id}`);
          if (mounted) {
            setIsFollowing(followed === 'true');
          }
        }
      }
    }
    
    checkFollow();
    return () => { mounted = false; };
  }, [item.id]);

  const handleFollowClick = async (e) => {
    e.preventDefault();
    e.stopPropagation();
    
    if (!item.id) {
      alert('Item ID not found!');
      return;
    }
    
    setFollowStatusLoading(true);
    
    try {
      // Toggle the like status for this specific item
      const newFollowStatus = !isFollowing;
      setIsFollowing(newFollowStatus);
      
      if (newFollowStatus) {
        localStorage.setItem(`liked_item_${item.id}`, 'true');
      } else {
        localStorage.removeItem(`liked_item_${item.id}`);
      }
      
      // Optional: Update backend if you have an API for item likes
      // if (newFollowStatus) {
      //   await BusinessAPI.likeItem(item.id);
      // } else {
      //   await BusinessAPI.unlikeItem(item.id);
      // }
      
    } catch (error) {
      console.error('Error updating like status:', error);
      // Revert the change if there was an error
      setIsFollowing(!isFollowing);
      alert('Failed to update like status. Please try again.');
    } finally {
      setFollowStatusLoading(false);
    }
=======
import { useAuth } from '../../context/AuthContext';
import { useNavigate } from 'react-router-dom';

const FoodCard = ({ item }) => {
  const { isNGO } = useAuth();
  
  console.log('FoodCard Debug:', {
    itemType: item.type,
    itemId: item.id,
    isNGOResult: isNGO(),
    linkDestination: isNGO() && item.type === 'Donation' ? `/donation-request/${item.id}` : `/item/${item.id}`
  });

  const getLinkDestination = () => {
    if (item.type === 'Donation') {
      return `/donation-request/${item.id}`;
    }

    return `/item/${item.id}`;
  };

  const getButtonText = () => {
    if (item.type === 'Donation') {
      return 'Request';
    }
    return 'Order';
  };

  
  const getButtonStyling = () => {
    if (item.type === 'Donation') {
      return 'bg-emerald-600 text-white hover:bg-emerald-700 hover:shadow-md';
    }
    return 'bg-emerald-600 text-white hover:bg-emerald-700 hover:shadow-md';
>>>>>>> 8f322489
  };

  return (
    <Link 
      to={getLinkDestination()}  
      className="bg-white rounded-lg overflow-hidden shadow-sm hover:shadow-md transition-all duration-300 transform hover:-translate-y-1 group"
    >
      <div className="relative">
        <img 
          src={item.image} 
          alt={item.title} 
          className="w-full h-48 object-cover group-hover:scale-105 transition-transform duration-300" 
        />
        <div className="absolute top-0 right-0 m-2">
          <span className={`text-xs font-medium px-2 py-1 rounded-full backdrop-blur-sm ${
            item.type === 'Donation' 
              ? 'bg-emerald-100/90 text-emerald-800 border border-emerald-200' 
              : 'bg-emerald-100/90 text-emerald-800 border border-emerald-200'
          }`}>
            {item.type}
          </span>
        </div>
        {/* Savings badge for discounted items */}
        {item.type === 'Discount' && (
          <div className="absolute top-0 left-0 m-2">
            <span className="text-xs font-bold px-2 py-1 rounded-full bg-red-500 text-white">
              Save R{(item.originalPrice - item.discountPrice).toFixed(2)}
            </span>
          </div>
        )}
      </div>
      
      <div className="p-4">
        <h3 className="font-semibold text-lg mb-1 text-gray-800 group-hover:text-emerald-600 transition-colors">
          {item.title}
        </h3>
        <div className="flex items-center justify-between mb-3">
          <p className="text-gray-600 text-sm flex items-center">
            <MapPin size={14} className="mr-1" />
            {item.provider.business_name}
          </p>
          <button
            onClick={handleFollowClick}
            className="text-2xl ml-2 transition-transform duration-200 hover:scale-110 disabled:opacity-50"
            title={isFollowing ? 'Unlike item' : 'Like item'}
            disabled={followStatusLoading}
          >
            {followStatusLoading ? '⏳' : (isFollowing ? '❤️' : '🤍')}
          </button>
        </div>
        
        <div className="flex justify-between items-center mb-3">
          <div>
            {item.type === 'Discount' ? (
              <div className="flex items-center">
                <span className="font-bold text-lg text-emerald-600">
                  R{item.discountPrice.toFixed(2)}
                </span>
                <span className="text-sm text-gray-500 line-through ml-2">
                  R{item.originalPrice.toFixed(2)}
                </span>
              </div>
            ) : (
              <span className="font-bold text-lg text-emerald-600">
                Free
              </span>
            )}
          </div>
          <span className="text-sm text-gray-500 flex items-center">
            <MapPin size={12} className="mr-1" />
            {item.distance}
          </span>
        </div>
        
        <div className="flex justify-between items-center">
          <span className="text-xs text-gray-500 flex items-center">
            <Clock size={12} className="mr-1" />
            Expires: {item.expirationTime}
          </span>
          <button 
          type="button"
          className={`px-3 py-1 text-sm rounded-full font-medium transition-all duration-200 ${getButtonStyling()}`}>
            {getButtonText()}
          </button>
        </div>
      </div>
    </Link>
  );
};

export default FoodCard;<|MERGE_RESOLUTION|>--- conflicted
+++ resolved
@@ -1,85 +1,6 @@
 import React, { useState, useEffect } from 'react';
 import { Link } from 'react-router-dom';
 import { Clock, MapPin } from 'lucide-react';
-<<<<<<< HEAD
-import BusinessAPI from '../../services/BusinessAPI';
-
-const FoodCard = ({ item }) => {
-  const [isFollowing, setIsFollowing] = useState(false);
-  const [followStatusLoading, setFollowStatusLoading] = useState(false);
-
-  useEffect(() => {
-    let mounted = true;
-    
-    async function checkFollow() {
-      if (item.id) {
-        try {
-          // Check if this specific item is liked (you may need to create this API endpoint)
-          // For now, using localStorage as the primary source
-          const followed = localStorage.getItem(`liked_item_${item.id}`);
-          if (mounted) {
-            setIsFollowing(followed === 'true');
-          }
-          
-          // Optional: Check with backend if you have an API for item likes
-          // const res = await BusinessAPI.checkItemLikeStatus(item.id);
-          // if (mounted && res.success) {
-          //   setIsFollowing(res.isLiked);
-          //   localStorage.setItem(`liked_item_${item.id}`, res.isLiked ? 'true' : 'false');
-          // }
-        } catch (err) {
-          console.error('Error checking like status:', err);
-          // Fallback to localStorage
-          const followed = localStorage.getItem(`liked_item_${item.id}`);
-          if (mounted) {
-            setIsFollowing(followed === 'true');
-          }
-        }
-      }
-    }
-    
-    checkFollow();
-    return () => { mounted = false; };
-  }, [item.id]);
-
-  const handleFollowClick = async (e) => {
-    e.preventDefault();
-    e.stopPropagation();
-    
-    if (!item.id) {
-      alert('Item ID not found!');
-      return;
-    }
-    
-    setFollowStatusLoading(true);
-    
-    try {
-      // Toggle the like status for this specific item
-      const newFollowStatus = !isFollowing;
-      setIsFollowing(newFollowStatus);
-      
-      if (newFollowStatus) {
-        localStorage.setItem(`liked_item_${item.id}`, 'true');
-      } else {
-        localStorage.removeItem(`liked_item_${item.id}`);
-      }
-      
-      // Optional: Update backend if you have an API for item likes
-      // if (newFollowStatus) {
-      //   await BusinessAPI.likeItem(item.id);
-      // } else {
-      //   await BusinessAPI.unlikeItem(item.id);
-      // }
-      
-    } catch (error) {
-      console.error('Error updating like status:', error);
-      // Revert the change if there was an error
-      setIsFollowing(!isFollowing);
-      alert('Failed to update like status. Please try again.');
-    } finally {
-      setFollowStatusLoading(false);
-    }
-=======
 import { useAuth } from '../../context/AuthContext';
 import { useNavigate } from 'react-router-dom';
 
@@ -114,7 +35,6 @@
       return 'bg-emerald-600 text-white hover:bg-emerald-700 hover:shadow-md';
     }
     return 'bg-emerald-600 text-white hover:bg-emerald-700 hover:shadow-md';
->>>>>>> 8f322489
   };
 
   return (
