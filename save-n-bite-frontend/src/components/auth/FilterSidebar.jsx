--- conflicted
+++ resolved
@@ -20,34 +20,20 @@
   };
 
   return (
-<<<<<<< HEAD
-    <div className="w-full md:w-64 bg-white dark:bg-gray-800 p-4 rounded-lg shadow-sm border border-gray-100 dark:border-gray-700 transition-colors duration-300">
-      <h3 className="font-semibold text-lg mb-4 text-gray-800 dark:text-gray-100">
-=======
-    <div className="w-full lg:w-64 bg-white p-3 sm:p-4 rounded-lg shadow-sm border border-gray-100 card-responsive">
-      <h3 className="font-semibold text-base sm:text-lg mb-3 sm:mb-4 text-gray-800">
->>>>>>> 8d05fc04
+<div className="w-full lg:w-64 bg-white dark:bg-gray-800 p-3 sm:p-4 rounded-lg shadow-sm border border-gray-100 dark:border-gray-700 card-responsive transition-colors duration-300">
+  <h3 className="font-semibold text-base sm:text-lg mb-3 sm:mb-4 text-gray-800 dark:text-gray-100">
+
         Filters
       </h3>
       
       {/* Price Range Filter */}
-<<<<<<< HEAD
-      <div className="mb-6">
-        <h4 className="font-medium mb-2 text-gray-700 dark:text-gray-200">Price Range</h4>
-        <div className="flex items-center justify-between mb-2">
-          <span className="text-sm text-gray-600 dark:text-gray-300">
-            R{filters.priceRange[0]}
-          </span>
-          <span className="text-sm text-gray-600 dark:text-gray-300">
-=======
-      <div className="mb-4 sm:mb-6">
-        <h4 className="font-medium mb-2 text-sm sm:text-base text-gray-700">Price Range</h4>
-        <div className="flex items-center justify-between mb-2">
-          <span className="text-xs sm:text-sm text-gray-600">
-            R{filters.priceRange[0]}
-          </span>
-          <span className="text-xs sm:text-sm text-gray-600">
->>>>>>> 8d05fc04
+<div className="mb-4 sm:mb-6">
+  <h4 className="font-medium mb-2 text-sm sm:text-base text-gray-700 dark:text-gray-200">Price Range</h4>
+  <div className="flex items-center justify-between mb-2">
+    <span className="text-xs sm:text-sm text-gray-600 dark:text-gray-300">
+      R{filters.priceRange[0]}
+    </span>
+    <span className="text-xs sm:text-sm text-gray-600 dark:text-gray-300">
             R{filters.priceRange[1]}
           </span>
         </div>
@@ -58,11 +44,8 @@
           step="10"
           value={filters.priceRange[1]} 
           onChange={handlePriceRangeChange}
-<<<<<<< HEAD
-          className="w-full h-2 bg-gray-200 dark:bg-gray-700 rounded-lg appearance-none cursor-pointer accent-emerald-600" 
-=======
-          className="w-full h-2 bg-gray-200 rounded-lg appearance-none cursor-pointer accent-emerald-600 touch-target" 
->>>>>>> 8d05fc04
+className="w-full h-2 bg-gray-200 dark:bg-gray-700 rounded-lg appearance-none cursor-pointer accent-emerald-600 touch-target"
+
         />
         <div className="flex justify-between text-xs text-gray-500 dark:text-gray-400 mt-1">
           <span>R0</span>
@@ -127,21 +110,14 @@
 
       {/* Expiration Filter */}
       <div className="mb-6">
-<<<<<<< HEAD
-        <h4 className="font-medium mb-2 text-gray-700 dark:text-gray-200">
-          Expiration Time
-        </h4>
-        <div className="relative">
-          <select 
-            className="w-full p-2 border border-gray-300 dark:border-gray-700 rounded-md appearance-none focus:ring-emerald-500 focus:border-emerald-500 dark:bg-gray-900 dark:text-gray-100 transition-colors" 
-=======
-        <h4 className="font-medium mb-2 text-gray-700">
-          Pickup Deadline
-        </h4>
-        <div className="relative">
-          <select 
-            className="w-full p-2 border border-gray-300 rounded-md appearance-none focus:ring-emerald-500 focus:border-emerald-500 transition-colors text-sm" 
->>>>>>> 8d05fc04
+<h4 className="font-medium mb-2 text-gray-700 dark:text-gray-200">
+  Pickup Deadline
+</h4>
+<div className="relative">
+  <select 
+    className="w-full p-2 border border-gray-300 dark:border-gray-700 rounded-md appearance-none focus:ring-emerald-500 focus:border-emerald-500 dark:bg-gray-900 dark:text-gray-100 transition-colors text-sm" 
+  >
+
             value={filters.expiration} 
             onChange={(e) => setFilters({
               ...filters,
@@ -161,98 +137,12 @@
         </div>
       </div>
       
-<<<<<<< HEAD
-      {/* Type Filter */}
-      <div className="mb-6">
-        <h4 className="font-medium mb-2 text-gray-700 dark:text-gray-200">Type</h4>
-        <div className="space-y-2">
-          <label className="flex items-center cursor-pointer group">
-            <input 
-              type="radio" 
-              name="type" 
-              value="all" 
-              checked={filters.type === 'all'} 
-              onChange={() => setFilters({
-                ...filters,
-                type: 'all'
-              })} 
-              className="mr-2 accent-emerald-600" 
-            />
-            <span className="text-gray-700 dark:text-gray-200 group-hover:text-gray-900 dark:group-hover:text-gray-100 transition-colors">All</span>
-          </label>
-          <label className="flex items-center cursor-pointer group">
-            <input 
-              type="radio" 
-              name="type" 
-              value="discount" 
-              checked={filters.type === 'discount'} 
-              onChange={() => setFilters({
-                ...filters,
-                type: 'discount'
-              })} 
-              className="mr-2 accent-emerald-600" 
-            />
-            <span className="text-gray-700 dark:text-gray-200 group-hover:text-gray-900 dark:group-hover:text-gray-100 transition-colors">Discounted Items</span>
-          </label>
-          <label className="flex items-center cursor-pointer group">
-            <input 
-              type="radio" 
-              name="type" 
-              value="donation" 
-              checked={filters.type === 'donation'} 
-              onChange={() => setFilters({
-                ...filters,
-                type: 'donation'
-              })} 
-              className="mr-2 accent-emerald-600" 
-            />
-            <span className="text-gray-700 dark:text-gray-200 group-hover:text-gray-900 dark:group-hover:text-gray-100 transition-colors">Donations</span>
-          </label>
-        </div>
-      </div>
 
-      {/* Provider Filter */}
-      <div className="mb-6">
-        <h4 className="font-medium mb-2 text-gray-700 dark:text-gray-200">Provider</h4>
-        <div className="relative">
-          <select 
-  className="w-full p-2 border border-gray-300 dark:border-gray-700 rounded-md appearance-none focus:ring-emerald-500 focus:border-emerald-500 dark:bg-gray-900 dark:text-gray-100 transition-colors" 
-  value={filters.provider}
-  onChange={(e) => setFilters({
-    ...filters,
-    provider: e.target.value
-  })}
->
-  <option value="all">All Providers</option>
-  {providerOptions.map((provider, idx) => (
-    <option key={idx} value={provider.value}>
-      {provider.label}
-    </option>
-  ))}
-</select>
-
-          <ChevronDownIcon 
-            size={16} 
-            className="absolute right-3 top-1/2 transform -translate-y-1/2 text-gray-400 dark:text-gray-500" 
-          />
-        </div>
-      </div>
-      
       {/* Reset Filters Button */}
       <button 
-        className="w-full py-2 border border-gray-300 dark:border-gray-700 rounded-md hover:bg-gray-50 dark:hover:bg-gray-700 transition-colors duration-200 font-medium text-gray-700 dark:text-gray-200" 
-        onClick={onResetFilters || (() => setFilters({
-          priceRange: [0, 10000],
-          expiration: 'all',
-          type: 'all',
-          provider: 'all'
-        }))}
-=======
-      {/* Reset Filters Button */}
-      <button 
-        className="w-full py-2 border border-gray-300 rounded-md hover:bg-gray-50 transition-colors duration-200 font-medium text-gray-700 text-sm" 
+  className="w-full py-2 border border-gray-300 dark:border-gray-700 rounded-md hover:bg-gray-50 dark:hover:bg-gray-700 transition-colors duration-200 font-medium text-gray-700 dark:text-gray-200 text-sm" 
         onClick={onResetFilters}
->>>>>>> 8d05fc04
+
       >
         Reset Filters
       </button>
