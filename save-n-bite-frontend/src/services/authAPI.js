--- conflicted
+++ resolved
@@ -50,11 +50,7 @@
                 organisation_name: formData.organisationName,
                 organisation_contact: formData.organisationContact,
                 representative_name: formData.representativeName,
-<<<<<<< HEAD
                 representative_email: 'john@gmail.com',
-=======
-                representative_email: formData.representativeEmail, //added this for representative email
->>>>>>> 142f4069
                 organisation_street: formData.addressLine1,
                 organisation_city: formData.city,
                 organisation_province: formData.province,
