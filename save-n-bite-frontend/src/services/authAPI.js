import axios from 'axios';

<<<<<<< HEAD
//const API_BASE_URL = process.env.REACT_APP_API_URL || 'https://savenbiteservice-hzghg8gcgddtcfg7.southafricanorth-01.azurewebsites.net';
=======
// const API_BASE_URL = process.env.REACT_APP_API_URL || 'https://savenbiteservice-hzghg8gcgddtcfg7.southafricanorth-01.azurewebsites.net';
>>>>>>> 16bf4d12

const API_BASE_URL = 'http://localhost:8000' ;

const apiClient = axios.create({
    baseURL: API_BASE_URL,
    headers: {
        'Content-Type': 'application/json',
    },
});

apiClient.interceptors.request.use(
    (config) => {
        const token = localStorage.getItem('authToken') || localStorage.getItem('access_token');
        if (token) {
            config.headers.Authorization = `Bearer ${token}`;
        }
        return config;
    },
    (error) => {
        return Promise.reject(error);
    }
);

// COMPLETELY REMOVED automatic logout/redirect logic
// Let components handle their own authentication errors
apiClient.interceptors.response.use(
    (response) => {
        return response;
    },
    (error) => {
        // Just log errors for debugging, no automatic actions
        if (error.response?.status === 401) {
            console.log('401 response received for:', error.config?.url);
        }
        
        return Promise.reject(error);
    }
);

// Helper function to transform frontend form data to backend format
const transformFormData = (formData, userType) => {
    switch (userType) {
        case 'customer':
            return {
                email: formData.email,
                password: formData.password,
                username: formData.email, // Use email as username
                role: 'normal', // Add role field
                full_name: `${formData.firstName || ''} ${formData.lastName || ''}`.trim(),
                profile_image: formData.profileImage || '',
            };

        case 'provider':
            return {
                email: formData.email,
                password: formData.password,
                username: formData.email, // Use email as username
                role: 'normal', // Add role field
                business_email: formData.businessEmail,
                business_name: formData.businessName,
                business_contact: formData.businessContact,
                business_street: formData.addressLine1,
                business_city: formData.city,
                business_province: formData.province,
                business_postal_code: formData.zipCode,
                cipc_document: formData.cipcDocument || '',
                logo: formData.logo || '',
                user_type: 'provider',  // Add user_type explicitly
                banner: formData.banner || '',
                business_description: formData.businessDescription || '',
                business_tags: formData.businessTags || []
            };

        case 'ngo':
            return {
                email: formData.email,
                password: formData.password,
                username: formData.email, // Use email as username
                role: 'normal', // Add role field
                organisational_email: formData.organisationEmail,
                organisation_name: formData.organisationName,
                organisation_contact: formData.organisationContact,
                representative_name: formData.representativeName,
                representative_email: 'john@gmail.com',
                organisation_street: formData.addressLine1,
                organisation_city: formData.city,
                organisation_province: formData.province,
                organisation_postal_code: formData.zipCode,
                npo_document: formData.npoDocument || '',
                organisation_logo: formData.logo || '',
            };

        default:
            return formData;
    }
};

export const authAPI = {
    register: async (formData) => {
        const { userType, ...data } = formData;
        const transformedData = transformFormData(data, userType);

        let endpoint;
        switch (userType) {
            case 'customer':
                endpoint = '/auth/register/customer/';
                break;
            case 'provider':
                endpoint = '/auth/register/provider/';
                break;
            case 'ngo':
                endpoint = '/auth/register/ngo/';
                break;
            default:
                throw new Error('Invalid user type');
        }

        try {
            console.log('Sending registration data:', transformedData); // Debug log
            const response = await apiClient.post(endpoint, transformedData);
            return response.data;
        } catch (error) {
            console.error('Registration error:', error.response?.data); // Debug log
            console.error('Full error response:', error.response); // More detailed error info
            console.error('Error response data:', JSON.stringify(error.response?.data, null, 2)); // Expanded error data
            
            // Enhanced error handling
            if (error.response?.data?.error) {
                const backendError = error.response.data.error;
                console.error('Backend error details:', JSON.stringify(backendError, null, 2));
                
                // Check for specific error types
                if (backendError.details && backendError.details.length > 0) {
                    const firstDetail = backendError.details[0];
                    if (firstDetail.message && firstDetail.message.includes('duplicate key value')) {
                        if (firstDetail.message.includes('username')) {
                            throw new Error('This email address is already registered. Please use a different email or try logging in.');
                        } else if (firstDetail.message.includes('email')) {
                            throw new Error('This email address is already registered. Please use a different email or try logging in.');
                        } else if (firstDetail.message.includes('This password is too common')) {
                            throw new Error('This password is too common. Please choose a stronger password.');
                        }
                    }
                }
                
                throw new Error(backendError.message || 'Registration failed');
            }
            
            // Handle Django validation errors
            if (error.response?.data) {
                const errorData = error.response.data;
                console.error('Error data:', JSON.stringify(errorData, null, 2)); // Log the error data
                
                if (typeof errorData === 'object') {
                    // Extract first error message from validation errors
                    const firstError = Object.values(errorData)[0];
                    if (Array.isArray(firstError)) {
                        throw new Error(firstError[0]);
                    } else if (typeof firstError === 'string') {
                        throw new Error(firstError);
                    }
                }
            }
            
            throw new Error(error.message || 'Registration failed');
        }
    },

    // Legacy methods for backward compatibility
    registerCustomer: async (userData) => {
        return authAPI.register({ ...userData, userType: 'customer' });
    },

    registerProvider: async (providerData) => {
        return authAPI.register({ ...providerData, userType: 'provider' });
    },

    registerNGO: async (ngoData) => {
        return authAPI.register({ ...ngoData, userType: 'ngo' });
    },

    login: async (credentials) => {
        try {
            const response = await apiClient.post('/auth/login/', credentials);
            
            // Return the response data as-is since the backend already provides the correct structure
            return response.data;
        } catch (error) {
            // Handle structured error responses from Django
            if (error.response?.data?.error) {
                const backendError = error.response.data.error;
                throw new Error(backendError.message || 'Login failed');
            }
            
            // Handle non-structured error responses
            if (error.response?.data) {
                const errorData = error.response.data;
                if (typeof errorData === 'object') {
                    // Extract first error message from validation errors
                    const firstError = Object.values(errorData)[0];
                    if (Array.isArray(firstError)) {
                        throw new Error(firstError[0]);
                    } else if (typeof firstError === 'string') {
                        throw new Error(firstError);
                    }
                }
            }
            
            throw new Error(error.message || 'Login failed. Please check your credentials.');
        }
    },

    googleSignin: async (token) => {
        try {
            const response = await apiClient.post('/auth/google-signin/', { token });
            return response.data;
        } catch (error) {
            if (error.response?.data?.error) {
                const backendError = error.response.data.error;
                throw new Error(backendError.message || 'Google sign-in failed');
            }
            throw new Error(error.message || 'Google sign-in failed');
        }
    },
};<|MERGE_RESOLUTION|>--- conflicted
+++ resolved
@@ -1,232 +1,228 @@
-import axios from 'axios';
-
-<<<<<<< HEAD
-//const API_BASE_URL = process.env.REACT_APP_API_URL || 'https://savenbiteservice-hzghg8gcgddtcfg7.southafricanorth-01.azurewebsites.net';
-=======
-// const API_BASE_URL = process.env.REACT_APP_API_URL || 'https://savenbiteservice-hzghg8gcgddtcfg7.southafricanorth-01.azurewebsites.net';
->>>>>>> 16bf4d12
-
-const API_BASE_URL = 'http://localhost:8000' ;
-
-const apiClient = axios.create({
-    baseURL: API_BASE_URL,
-    headers: {
-        'Content-Type': 'application/json',
-    },
-});
-
-apiClient.interceptors.request.use(
-    (config) => {
-        const token = localStorage.getItem('authToken') || localStorage.getItem('access_token');
-        if (token) {
-            config.headers.Authorization = `Bearer ${token}`;
-        }
-        return config;
-    },
-    (error) => {
-        return Promise.reject(error);
-    }
-);
-
-// COMPLETELY REMOVED automatic logout/redirect logic
-// Let components handle their own authentication errors
-apiClient.interceptors.response.use(
-    (response) => {
-        return response;
-    },
-    (error) => {
-        // Just log errors for debugging, no automatic actions
-        if (error.response?.status === 401) {
-            console.log('401 response received for:', error.config?.url);
-        }
-        
-        return Promise.reject(error);
-    }
-);
-
-// Helper function to transform frontend form data to backend format
-const transformFormData = (formData, userType) => {
-    switch (userType) {
-        case 'customer':
-            return {
-                email: formData.email,
-                password: formData.password,
-                username: formData.email, // Use email as username
-                role: 'normal', // Add role field
-                full_name: `${formData.firstName || ''} ${formData.lastName || ''}`.trim(),
-                profile_image: formData.profileImage || '',
-            };
-
-        case 'provider':
-            return {
-                email: formData.email,
-                password: formData.password,
-                username: formData.email, // Use email as username
-                role: 'normal', // Add role field
-                business_email: formData.businessEmail,
-                business_name: formData.businessName,
-                business_contact: formData.businessContact,
-                business_street: formData.addressLine1,
-                business_city: formData.city,
-                business_province: formData.province,
-                business_postal_code: formData.zipCode,
-                cipc_document: formData.cipcDocument || '',
-                logo: formData.logo || '',
-                user_type: 'provider',  // Add user_type explicitly
-                banner: formData.banner || '',
-                business_description: formData.businessDescription || '',
-                business_tags: formData.businessTags || []
-            };
-
-        case 'ngo':
-            return {
-                email: formData.email,
-                password: formData.password,
-                username: formData.email, // Use email as username
-                role: 'normal', // Add role field
-                organisational_email: formData.organisationEmail,
-                organisation_name: formData.organisationName,
-                organisation_contact: formData.organisationContact,
-                representative_name: formData.representativeName,
-                representative_email: 'john@gmail.com',
-                organisation_street: formData.addressLine1,
-                organisation_city: formData.city,
-                organisation_province: formData.province,
-                organisation_postal_code: formData.zipCode,
-                npo_document: formData.npoDocument || '',
-                organisation_logo: formData.logo || '',
-            };
-
-        default:
-            return formData;
-    }
-};
-
-export const authAPI = {
-    register: async (formData) => {
-        const { userType, ...data } = formData;
-        const transformedData = transformFormData(data, userType);
-
-        let endpoint;
-        switch (userType) {
-            case 'customer':
-                endpoint = '/auth/register/customer/';
-                break;
-            case 'provider':
-                endpoint = '/auth/register/provider/';
-                break;
-            case 'ngo':
-                endpoint = '/auth/register/ngo/';
-                break;
-            default:
-                throw new Error('Invalid user type');
-        }
-
-        try {
-            console.log('Sending registration data:', transformedData); // Debug log
-            const response = await apiClient.post(endpoint, transformedData);
-            return response.data;
-        } catch (error) {
-            console.error('Registration error:', error.response?.data); // Debug log
-            console.error('Full error response:', error.response); // More detailed error info
-            console.error('Error response data:', JSON.stringify(error.response?.data, null, 2)); // Expanded error data
-            
-            // Enhanced error handling
-            if (error.response?.data?.error) {
-                const backendError = error.response.data.error;
-                console.error('Backend error details:', JSON.stringify(backendError, null, 2));
-                
-                // Check for specific error types
-                if (backendError.details && backendError.details.length > 0) {
-                    const firstDetail = backendError.details[0];
-                    if (firstDetail.message && firstDetail.message.includes('duplicate key value')) {
-                        if (firstDetail.message.includes('username')) {
-                            throw new Error('This email address is already registered. Please use a different email or try logging in.');
-                        } else if (firstDetail.message.includes('email')) {
-                            throw new Error('This email address is already registered. Please use a different email or try logging in.');
-                        } else if (firstDetail.message.includes('This password is too common')) {
-                            throw new Error('This password is too common. Please choose a stronger password.');
-                        }
-                    }
-                }
-                
-                throw new Error(backendError.message || 'Registration failed');
-            }
-            
-            // Handle Django validation errors
-            if (error.response?.data) {
-                const errorData = error.response.data;
-                console.error('Error data:', JSON.stringify(errorData, null, 2)); // Log the error data
-                
-                if (typeof errorData === 'object') {
-                    // Extract first error message from validation errors
-                    const firstError = Object.values(errorData)[0];
-                    if (Array.isArray(firstError)) {
-                        throw new Error(firstError[0]);
-                    } else if (typeof firstError === 'string') {
-                        throw new Error(firstError);
-                    }
-                }
-            }
-            
-            throw new Error(error.message || 'Registration failed');
-        }
-    },
-
-    // Legacy methods for backward compatibility
-    registerCustomer: async (userData) => {
-        return authAPI.register({ ...userData, userType: 'customer' });
-    },
-
-    registerProvider: async (providerData) => {
-        return authAPI.register({ ...providerData, userType: 'provider' });
-    },
-
-    registerNGO: async (ngoData) => {
-        return authAPI.register({ ...ngoData, userType: 'ngo' });
-    },
-
-    login: async (credentials) => {
-        try {
-            const response = await apiClient.post('/auth/login/', credentials);
-            
-            // Return the response data as-is since the backend already provides the correct structure
-            return response.data;
-        } catch (error) {
-            // Handle structured error responses from Django
-            if (error.response?.data?.error) {
-                const backendError = error.response.data.error;
-                throw new Error(backendError.message || 'Login failed');
-            }
-            
-            // Handle non-structured error responses
-            if (error.response?.data) {
-                const errorData = error.response.data;
-                if (typeof errorData === 'object') {
-                    // Extract first error message from validation errors
-                    const firstError = Object.values(errorData)[0];
-                    if (Array.isArray(firstError)) {
-                        throw new Error(firstError[0]);
-                    } else if (typeof firstError === 'string') {
-                        throw new Error(firstError);
-                    }
-                }
-            }
-            
-            throw new Error(error.message || 'Login failed. Please check your credentials.');
-        }
-    },
-
-    googleSignin: async (token) => {
-        try {
-            const response = await apiClient.post('/auth/google-signin/', { token });
-            return response.data;
-        } catch (error) {
-            if (error.response?.data?.error) {
-                const backendError = error.response.data.error;
-                throw new Error(backendError.message || 'Google sign-in failed');
-            }
-            throw new Error(error.message || 'Google sign-in failed');
-        }
-    },
+import axios from 'axios';
+
+// const API_BASE_URL = process.env.REACT_APP_API_URL || 'https://savenbiteservice-hzghg8gcgddtcfg7.southafricanorth-01.azurewebsites.net';
+
+const API_BASE_URL = 'http://localhost:8000' ;
+
+const apiClient = axios.create({
+    baseURL: API_BASE_URL,
+    headers: {
+        'Content-Type': 'application/json',
+    },
+});
+
+apiClient.interceptors.request.use(
+    (config) => {
+        const token = localStorage.getItem('authToken') || localStorage.getItem('access_token');
+        if (token) {
+            config.headers.Authorization = `Bearer ${token}`;
+        }
+        return config;
+    },
+    (error) => {
+        return Promise.reject(error);
+    }
+);
+
+// COMPLETELY REMOVED automatic logout/redirect logic
+// Let components handle their own authentication errors
+apiClient.interceptors.response.use(
+    (response) => {
+        return response;
+    },
+    (error) => {
+        // Just log errors for debugging, no automatic actions
+        if (error.response?.status === 401) {
+            console.log('401 response received for:', error.config?.url);
+        }
+        
+        return Promise.reject(error);
+    }
+);
+
+// Helper function to transform frontend form data to backend format
+const transformFormData = (formData, userType) => {
+    switch (userType) {
+        case 'customer':
+            return {
+                email: formData.email,
+                password: formData.password,
+                username: formData.email, // Use email as username
+                role: 'normal', // Add role field
+                full_name: `${formData.firstName || ''} ${formData.lastName || ''}`.trim(),
+                profile_image: formData.profileImage || '',
+            };
+
+        case 'provider':
+            return {
+                email: formData.email,
+                password: formData.password,
+                username: formData.email, // Use email as username
+                role: 'normal', // Add role field
+                business_email: formData.businessEmail,
+                business_name: formData.businessName,
+                business_contact: formData.businessContact,
+                business_street: formData.addressLine1,
+                business_city: formData.city,
+                business_province: formData.province,
+                business_postal_code: formData.zipCode,
+                cipc_document: formData.cipcDocument || '',
+                logo: formData.logo || '',
+                user_type: 'provider',  // Add user_type explicitly
+                banner: formData.banner || '',
+                business_description: formData.businessDescription || '',
+                business_tags: formData.businessTags || []
+            };
+
+        case 'ngo':
+            return {
+                email: formData.email,
+                password: formData.password,
+                username: formData.email, // Use email as username
+                role: 'normal', // Add role field
+                organisational_email: formData.organisationEmail,
+                organisation_name: formData.organisationName,
+                organisation_contact: formData.organisationContact,
+                representative_name: formData.representativeName,
+                representative_email: 'john@gmail.com',
+                organisation_street: formData.addressLine1,
+                organisation_city: formData.city,
+                organisation_province: formData.province,
+                organisation_postal_code: formData.zipCode,
+                npo_document: formData.npoDocument || '',
+                organisation_logo: formData.logo || '',
+            };
+
+        default:
+            return formData;
+    }
+};
+
+export const authAPI = {
+    register: async (formData) => {
+        const { userType, ...data } = formData;
+        const transformedData = transformFormData(data, userType);
+
+        let endpoint;
+        switch (userType) {
+            case 'customer':
+                endpoint = '/auth/register/customer/';
+                break;
+            case 'provider':
+                endpoint = '/auth/register/provider/';
+                break;
+            case 'ngo':
+                endpoint = '/auth/register/ngo/';
+                break;
+            default:
+                throw new Error('Invalid user type');
+        }
+
+        try {
+            console.log('Sending registration data:', transformedData); // Debug log
+            const response = await apiClient.post(endpoint, transformedData);
+            return response.data;
+        } catch (error) {
+            console.error('Registration error:', error.response?.data); // Debug log
+            console.error('Full error response:', error.response); // More detailed error info
+            console.error('Error response data:', JSON.stringify(error.response?.data, null, 2)); // Expanded error data
+            
+            // Enhanced error handling
+            if (error.response?.data?.error) {
+                const backendError = error.response.data.error;
+                console.error('Backend error details:', JSON.stringify(backendError, null, 2));
+                
+                // Check for specific error types
+                if (backendError.details && backendError.details.length > 0) {
+                    const firstDetail = backendError.details[0];
+                    if (firstDetail.message && firstDetail.message.includes('duplicate key value')) {
+                        if (firstDetail.message.includes('username')) {
+                            throw new Error('This email address is already registered. Please use a different email or try logging in.');
+                        } else if (firstDetail.message.includes('email')) {
+                            throw new Error('This email address is already registered. Please use a different email or try logging in.');
+                        } else if (firstDetail.message.includes('This password is too common')) {
+                            throw new Error('This password is too common. Please choose a stronger password.');
+                        }
+                    }
+                }
+                
+                throw new Error(backendError.message || 'Registration failed');
+            }
+            
+            // Handle Django validation errors
+            if (error.response?.data) {
+                const errorData = error.response.data;
+                console.error('Error data:', JSON.stringify(errorData, null, 2)); // Log the error data
+                
+                if (typeof errorData === 'object') {
+                    // Extract first error message from validation errors
+                    const firstError = Object.values(errorData)[0];
+                    if (Array.isArray(firstError)) {
+                        throw new Error(firstError[0]);
+                    } else if (typeof firstError === 'string') {
+                        throw new Error(firstError);
+                    }
+                }
+            }
+            
+            throw new Error(error.message || 'Registration failed');
+        }
+    },
+
+    // Legacy methods for backward compatibility
+    registerCustomer: async (userData) => {
+        return authAPI.register({ ...userData, userType: 'customer' });
+    },
+
+    registerProvider: async (providerData) => {
+        return authAPI.register({ ...providerData, userType: 'provider' });
+    },
+
+    registerNGO: async (ngoData) => {
+        return authAPI.register({ ...ngoData, userType: 'ngo' });
+    },
+
+    login: async (credentials) => {
+        try {
+            const response = await apiClient.post('/auth/login/', credentials);
+            
+            // Return the response data as-is since the backend already provides the correct structure
+            return response.data;
+        } catch (error) {
+            // Handle structured error responses from Django
+            if (error.response?.data?.error) {
+                const backendError = error.response.data.error;
+                throw new Error(backendError.message || 'Login failed');
+            }
+            
+            // Handle non-structured error responses
+            if (error.response?.data) {
+                const errorData = error.response.data;
+                if (typeof errorData === 'object') {
+                    // Extract first error message from validation errors
+                    const firstError = Object.values(errorData)[0];
+                    if (Array.isArray(firstError)) {
+                        throw new Error(firstError[0]);
+                    } else if (typeof firstError === 'string') {
+                        throw new Error(firstError);
+                    }
+                }
+            }
+            
+            throw new Error(error.message || 'Login failed. Please check your credentials.');
+        }
+    },
+
+    googleSignin: async (token) => {
+        try {
+            const response = await apiClient.post('/auth/google-signin/', { token });
+            return response.data;
+        } catch (error) {
+            if (error.response?.data?.error) {
+                const backendError = error.response.data.error;
+                throw new Error(backendError.message || 'Google sign-in failed');
+            }
+            throw new Error(error.message || 'Google sign-in failed');
+        }
+    },
 };