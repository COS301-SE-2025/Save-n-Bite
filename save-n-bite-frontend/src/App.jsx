import React from 'react';
import logo from './assets/images/SnB_leaf_icon.png';
import { BrowserRouter as Router, Routes, Route } from 'react-router-dom';
import Register from './pages/auth/Register';
import Login from './pages/auth/Login';
import Home from './pages/auth/Home';
import FoodListing from './pages/auth/FoodListings';
import Cart from './pages/auth/YourCart';
import OrderHistory from './pages/auth/OrderHistory';
import FoodItem from './pages/auth/FoodItem';
import CreateListing from './pages/foodProvider/CreateListing';
import ListingOverview from './pages/foodProvider/ListingsOverview';
import Notification from './pages/auth/NotificationPage';

function App() {
  return (
    
    <Router>
      <Routes>
        <Route path="/login" element={<Login />} />
         <Route path="/register" element={<Register />} />
          <Route path="/" element={<Home />} />
          <Route path="/food-listing" element = {<FoodListing/>}/>
          <Route path="/item/:id" element={<FoodItem />} />
          <Route path="/orders" element={<OrderHistory />} />
          <Route path="/cart" element={<Cart />} />
          <Route path="/create-listing" element={<CreateListing />} />
          <Route path="/listings-overview" element={<ListingOverview />} />
<<<<<<< HEAD
          <Route path="/notifications" element={<Notification />} />
=======
>>>>>>> 556ed2d6


      </Routes>
    </Router>
  );
}

export default App;
<|MERGE_RESOLUTION|>--- conflicted
+++ resolved
@@ -26,10 +26,9 @@
           <Route path="/cart" element={<Cart />} />
           <Route path="/create-listing" element={<CreateListing />} />
           <Route path="/listings-overview" element={<ListingOverview />} />
-<<<<<<< HEAD
+
           <Route path="/notifications" element={<Notification />} />
-=======
->>>>>>> 556ed2d6
+
 
 
       </Routes>
