{
  "name": "save-n-bite-frontend",
  "version": "0.1.0",
  "private": true,
  "dependencies": {
    "axios": "^1.9.0",
    "esbuild": "^0.25.6",
    "framer-motion": "^12.19.1",
    "lucide-react": "^0.511.0",
    "prop-types": "^15.8.1",
    "react": "^18.3.1",
    "react-dom": "^18.3.1",
    "react-router-dom": "^6.13.0",
    "recharts": "^3.0.0",
<<<<<<< HEAD
    "sonner": "^2.0.6"
=======
    "leaflet": "^1.9.4",
    "react-leaflet": "^4.2.1",
     "react-is": "^18.2.0"
>>>>>>> 21b6ff4d
  },
  "scripts": {
    "dev": "vite",
    "build": "vite build",
    "preview": "vite preview",
    "test": "jest",
    "test:watch": "jest --watch",
    "test:coverage": "jest --coverage --watchAll=false",
    "test:ci": "jest --ci --coverage --watchAll=false --passWithNoTests"
  },
  "devDependencies": {
    "@babel/core": "^7.27.4",
    "@babel/preset-env": "^7.27.2",
    "@babel/preset-react": "^7.27.1",
    "@testing-library/jest-dom": "^5.17.0",
    "@testing-library/react": "^13.4.0",
    "@testing-library/user-event": "^14.6.1",
    "@types/node": "^22.15.21",
    "@types/react": "^19.1.5",
    "@types/react-dom": "^19.1.5",
    "@vitejs/plugin-react": "^3.1.0",
    "autoprefixer": "^10.4.21",
    "babel-jest": "^27.5.1",
    "identity-obj-proxy": "^3.0.0",
    "jest": "^27.5.1",
    "jest-environment-jsdom": "^27.5.1",
    "jest-transform-stub": "^2.0.0",
    "leaflet": "^1.9.4",
    "postcss": "^8.0.0",
    "react-leaflet": "^4.2.1",
    "tailwindcss": "^3.4.17",
    "vite": "^4.4.0"
  },
  "eslintConfig": {
    "extends": [
      "react-app",
      "react-app/jest"
    ]
  },
  "browserslist": {
    "production": [
      ">0.2%",
      "not dead",
      "not op_mini all"
    ],
    "development": [
      "last 1 chrome version",
      "last 1 firefox version",
      "last 1 safari version"
    ]
  }
}<|MERGE_RESOLUTION|>--- conflicted
+++ resolved
@@ -12,13 +12,13 @@
     "react-dom": "^18.3.1",
     "react-router-dom": "^6.13.0",
     "recharts": "^3.0.0",
-<<<<<<< HEAD
-    "sonner": "^2.0.6"
-=======
+
+    "sonner": "^2.0.6",
+
     "leaflet": "^1.9.4",
     "react-leaflet": "^4.2.1",
      "react-is": "^18.2.0"
->>>>>>> 21b6ff4d
+
   },
   "scripts": {
     "dev": "vite",
