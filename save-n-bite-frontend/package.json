{
  "name": "save-n-bite-frontend",
  "version": "0.1.0",
  "private": true,
  "dependencies": {
    "axios": "^1.9.0",
    "framer-motion": "^12.19.1",
    "lucide-react": "^0.511.0",
    "prop-types": "^15.8.1",
    "react": "^18.3.1",
    "react-dom": "^18.3.1",
<<<<<<< HEAD
    "react-router-dom": "^7.6.2"
=======
    "react-router-dom": "^7.6.0",
    "recharts": "^3.0.0"
>>>>>>> f207087a
  },
  "scripts": {
    "dev": "vite",
    "build": "vite build",
    "preview": "vite preview",
    "test": "jest",
    "test:watch": "jest --watch",
    "test:coverage": "jest --coverage --watchAll=false",
    "test:ci": "jest --ci --coverage --watchAll=false --passWithNoTests"
  },
  "devDependencies": {
    "@babel/core": "^7.27.4",
    "@babel/preset-env": "^7.27.2",
    "@babel/preset-react": "^7.27.1",
    "@testing-library/jest-dom": "^5.17.0",
    "@testing-library/react": "^13.4.0",
    "@testing-library/user-event": "^14.6.1",
    "@types/node": "^22.15.21",
    "@types/react": "^19.1.5",
    "@types/react-dom": "^19.1.5",
    "@vitejs/plugin-react": "^3.1.0",
    "autoprefixer": "^10.4.21",
    "babel-jest": "^27.5.1",
    "identity-obj-proxy": "^3.0.0",
    "jest": "^27.5.1",
    "jest-environment-jsdom": "^27.5.1",
    "jest-transform-stub": "^2.0.0",
    "postcss": "^8.0.0",
    "tailwindcss": "^3.4.17",
    "vite": "^4.5.14"
  },
  "eslintConfig": {
    "extends": [
      "react-app",
      "react-app/jest"
    ]
  },
  "browserslist": {
    "production": [
      ">0.2%",
      "not dead",
      "not op_mini all"
    ],
    "development": [
      "last 1 chrome version",
      "last 1 firefox version",
      "last 1 safari version"
    ]
  }
}<|MERGE_RESOLUTION|>--- conflicted
+++ resolved
@@ -9,12 +9,8 @@
     "prop-types": "^15.8.1",
     "react": "^18.3.1",
     "react-dom": "^18.3.1",
-<<<<<<< HEAD
-    "react-router-dom": "^7.6.2"
-=======
     "react-router-dom": "^7.6.0",
     "recharts": "^3.0.0"
->>>>>>> f207087a
   },
   "scripts": {
     "dev": "vite",
