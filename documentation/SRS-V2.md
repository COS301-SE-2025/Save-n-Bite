--- conflicted
+++ resolved
@@ -197,11 +197,7 @@
 
 R5: **Scheduling and Logistics**  
 &nbsp;&nbsp;&nbsp;&nbsp;R5.1 Businesses must be able to set available pickup times for each listing.  
-<<<<<<< HEAD
-&nbsp;&nbsp;&nbsp;&nbsp;R5.2 organisations must be able to coordinate logistics for food pickups.  
-=======
 &nbsp;&nbsp;&nbsp;&nbsp;R5.2 Organisations and Customers must be able to coordinate logistics for food pickups.  
->>>>>>> 7a1b3355
 &nbsp;&nbsp;&nbsp;&nbsp;R5.3 Real-time tracking and status updates must be available for scheduled pickups.  
 &nbsp;&nbsp;&nbsp;&nbsp;R5.4 The system should allow users to receive notifications about pickup schedules and updates.  
 
