# admin_panel/views.py
from itertools import count
from rest_framework import status
from rest_framework.decorators import api_view, permission_classes
from rest_framework.response import Response
from django.core.paginator import Paginator
<<<<<<< HEAD
from django.db.models import Count, Q, Avg
=======
from django.db.models import Q, Count
>>>>>>> 58f03340
from django.contrib.auth import get_user_model
from django.http import HttpResponse
from django.utils import timezone
from datetime import timedelta
import csv
import logging

from .permissions import IsSystemAdmin, CanModerateContent, CanManageUsers
from .services import (
    AdminService, VerificationService, PasswordResetService, 
    UserManagementService, DashboardService, SystemLogService, AdminNotificationService
)
from .serializers import (
    AdminDashboardSerializer, RecentActivitySerializer, UserListSerializer,
    VerificationRequestSerializer, VerificationUpdateSerializer, PasswordResetSerializer,
    UserToggleSerializer, AdminActionLogSerializer, SystemAnnouncementSerializer,
    CreateAnnouncementSerializer, SystemLogSerializer, ResolveSystemLogSerializer,
    SimpleAnalyticsSerializer, DataExportSerializer,
    CustomNotificationSerializer, 
    NotificationStatsSerializer,
    NotificationAnalyticsSerializer
)
from .models import AdminActionLog, SystemAnnouncement, SystemLogEntry
from authentication.models import NGOProfile, FoodProviderProfile

User = get_user_model()
logger = logging.getLogger(__name__)

def get_client_ip(request):
    """Helper function to get client IP address"""
    x_forwarded_for = request.META.get('HTTP_X_FORWARDED_FOR')
    if x_forwarded_for:
        ip = x_forwarded_for.split(',')[0]
    else:
        ip = request.META.get('REMOTE_ADDR')
    return ip

# ==================== DASHBOARD VIEWS ====================

@api_view(['GET'])
@permission_classes([IsSystemAdmin])
def admin_dashboard(request):
    """Get admin dashboard overview with stats and recent activity"""
    try:
        # Get dashboard statistics
        stats = DashboardService.get_dashboard_stats()
        
        # Get recent activity
        recent_activity = DashboardService.get_recent_activity()
        
        return Response({
            'dashboard': stats,
            'recent_activity': recent_activity,
            'admin_info': {
                'name': request.user.get_full_name() or request.user.username,
                'email': request.user.email,
                'permissions': {
                    'can_moderate': True,
                    'can_manage_users': True,
                    'is_super_admin': request.user.is_superuser
                }
            }
        }, status=status.HTTP_200_OK)
        
    except Exception as e:
        logger.error(f"Dashboard error: {str(e)}")
        return Response({
            'error': {
                'code': 'DASHBOARD_ERROR',
                'message': 'Failed to load dashboard data'
            }
        }, status=status.HTTP_500_INTERNAL_SERVER_ERROR)

# ==================== USER MANAGEMENT VIEWS ====================

@api_view(['GET'])
@permission_classes([CanManageUsers])
def get_all_users(request):
    """Get all users with filtering and pagination"""
    try:
        # Get query parameters
        search = request.GET.get('search', '')
        user_type = request.GET.get('user_type', '')
        status_filter = request.GET.get('status', '')
        page = int(request.GET.get('page', 1))
        per_page = int(request.GET.get('per_page', 20))
        
        # Build query
        queryset = User.objects.select_related(
            'customer_profile', 'ngo_profile', 'provider_profile'
        ).all()
        
        # Apply filters
        if search:
            queryset = queryset.filter(
                Q(username__icontains=search) |
                Q(email__icontains=search) |
                Q(customer_profile__full_name__icontains=search) |
                Q(ngo_profile__organisation_name__icontains=search) |
                Q(provider_profile__business_name__icontains=search)
            )
        
        if user_type:
            queryset = queryset.filter(user_type=user_type)
            
        if status_filter:
            is_active = status_filter.lower() == 'active'
            queryset = queryset.filter(is_active=is_active)
        
        # Order by creation date
        queryset = queryset.order_by('-created_at')
        
        # Paginate
        paginator = Paginator(queryset, per_page)
        page_obj = paginator.get_page(page)
        
        # Serialize
        serializer = UserListSerializer(page_obj.object_list, many=True)
        
        return Response({
            'users': serializer.data,
            'pagination': {
                'current_page': page,
                'total_pages': paginator.num_pages,
                'total_count': paginator.count,
                'has_next': page_obj.has_next(),
                'has_previous': page_obj.has_previous(),
                'per_page': per_page
            }
        }, status=status.HTTP_200_OK)
        
    except Exception as e:
        logger.error(f"Get users error: {str(e)}")
        return Response({
            'error': {
                'code': 'USERS_FETCH_ERROR',
                'message': 'Failed to fetch users'
            }
        }, status=status.HTTP_500_INTERNAL_SERVER_ERROR)

@api_view(['POST'])
@permission_classes([CanManageUsers])
def toggle_user_status(request):
    """Activate or deactivate a user account"""
    serializer = UserToggleSerializer(data=request.data)
    
    if not serializer.is_valid():
        return Response({
            'error': {
                'code': 'VALIDATION_ERROR',
                'message': 'Invalid data provided',
                'details': serializer.errors
            }
        }, status=status.HTTP_400_BAD_REQUEST)
    
    try:
        target_user = User.objects.get(UserID=serializer.validated_data['user_id'])
        
        # Toggle user status
        updated_user = UserManagementService.toggle_user_status(
            admin_user=request.user,
            target_user=target_user,
            ip_address=get_client_ip(request)
        )
        
        return Response({
            'message': f"User {updated_user.username} {'activated' if updated_user.is_active else 'deactivated'} successfully",
            'user': {
                'id': str(updated_user.UserID),
                'username': updated_user.username,
                'is_active': updated_user.is_active
            }
        }, status=status.HTTP_200_OK)
        
    except User.DoesNotExist:
        return Response({
            'error': {
                'code': 'USER_NOT_FOUND',
                'message': 'User not found'
            }
        }, status=status.HTTP_404_NOT_FOUND)
    except Exception as e:
        logger.error(f"Toggle user status error: {str(e)}")
        return Response({
            'error': {
                'code': 'TOGGLE_STATUS_ERROR',
                'message': 'Failed to update user status'
            }
        }, status=status.HTTP_500_INTERNAL_SERVER_ERROR)

@api_view(['POST'])
@permission_classes([CanManageUsers])
def reset_user_password(request):
    """Reset user password using existing notification system"""
    
    serializer = PasswordResetSerializer(data=request.data)
    
    if not serializer.is_valid():
        return Response({
            'error': {
                'code': 'VALIDATION_ERROR',
                'message': 'Invalid data provided',
                'details': serializer.errors
            }
        }, status=status.HTTP_400_BAD_REQUEST)
    
    try:
        target_user = User.objects.get(UserID=serializer.validated_data['user_id'])
        
        # Generate temporary password
        import string
        import secrets
        alphabet = string.ascii_letters + string.digits + "!@#$%"
        temp_password = ''.join(secrets.choice(alphabet) for _ in range(12))
        
        # Set expiry time (24 hours)
        from datetime import timedelta
        expires_at = timezone.now() + timedelta(hours=24)
        
        # Update user password
        target_user.set_password(temp_password)
        target_user.password_must_change = True
        target_user.has_temporary_password = True
        target_user.temp_password_created_at = timezone.now() 
        target_user.save()
        
        # Import your existing NotificationService
        from notifications.services import NotificationService
        
        # Create in-app notification
        notification = NotificationService.create_notification(
            recipient=target_user,
            notification_type='password_reset',
            title='Password Reset',
            message='Your password has been reset by an administrator. Please check your email for the temporary password.',
            sender=request.user,
            data={
                'expires_at': expires_at.isoformat(),
                'reset_by_admin': True
            }
        )
        
        # Prepare email context
        from django.conf import settings
        context = {
            'user_name': target_user.get_full_name() or target_user.username,
            'temp_password': temp_password,
            'login_url': f"{getattr(settings, 'FRONTEND_URL', 'http://localhost:3000')}/login",
            'expires_at': expires_at,
            'admin_name': request.user.get_full_name() or request.user.username
        }
        
        # Send email using existing notification system
        email_sent = NotificationService.send_email_notification(
            user=target_user,
            subject='Password Reset - Save n Bite',
            template_name='password_reset',
            context=context,
            notification=notification
        )
        
        if email_sent:
            # Log successful action
            AdminService.log_admin_action(
                admin_user=request.user,
                action_type='password_reset',
                target_type='user',
                target_id=target_user.UserID,
                description=f"Password reset for user {target_user.username}. Email sent successfully.",
                metadata={
                    'target_email': target_user.email,
                    'expires_at': expires_at.isoformat(),
                    'email_sent': True
                },
                ip_address=get_client_ip(request)
            )
            
            return Response({
                'message': f"Password reset for {target_user.username}. Email sent successfully to {target_user.email}",
                'reset_info': {
                    'user_email': target_user.email,
                    'expires_at': expires_at.isoformat(),
                    'email_sent': True
                }
            }, status=status.HTTP_200_OK)
        else:
            raise Exception("Email sending returned False")
            
    except User.DoesNotExist:
        return Response({
            'error': {
                'code': 'USER_NOT_FOUND',
                'message': 'User not found'
            }
        }, status=status.HTTP_404_NOT_FOUND)
        
    except Exception as e:
        logger.error(f"Password reset error: {str(e)}")
        return Response({
            'error': {
                'code': 'PASSWORD_RESET_ERROR',
                'message': f'Failed to reset password: {str(e)}'
            }
        }, status=status.HTTP_500_INTERNAL_SERVER_ERROR)

# ==================== VERIFICATION VIEWS ====================

@api_view(['GET'])
@permission_classes([IsSystemAdmin])
def get_pending_verifications(request):
    """Get all pending user verifications"""
    try:
        verifications = VerificationService.get_pending_verifications()
        
        # Format NGO data
        ngo_data = []
        for ngo in verifications['ngos']:
            ngo_data.append({
                'id': str(ngo.id),
                'type': 'ngo',
                'name': ngo.organisation_name,
                'email': ngo.organisation_email,
                'contact': ngo.organisation_contact,
                'address': f"{ngo.address_line1}, {ngo.city}",
                'representative': ngo.representative_name,
                'created_at': ngo.user.created_at.isoformat(),
                'documents': {
                    'npo_document': ngo.npo_document.url if ngo.npo_document else None,
                    'logo': ngo.organisation_logo.url if ngo.organisation_logo else None
                }
            })
        
        # Format Provider data
        provider_data = []
        for provider in verifications['providers']:
            provider_data.append({
                'id': str(provider.id),
                'type': 'provider',
                'name': provider.business_name,
                'email': provider.business_email,
                'contact': provider.business_contact,
                'address': provider.business_address,
                'created_at': provider.user.created_at.isoformat(),
                'documents': {
                    'cipc_document': provider.cipc_document.url if provider.cipc_document else None,
                    'logo': provider.logo.url if provider.logo else None
                }
            })
        
        return Response({
            'pending_verifications': {
                'ngos': ngo_data,
                'providers': provider_data,
                'total_count': verifications['total_count']
            }
        }, status=status.HTTP_200_OK)
        
    except Exception as e:
        logger.error(f"Get verifications error: {str(e)}")
        return Response({
            'error': {
                'code': 'VERIFICATIONS_FETCH_ERROR',
                'message': 'Failed to fetch verification requests'
            }
        }, status=status.HTTP_500_INTERNAL_SERVER_ERROR)

@api_view(['POST'])
@permission_classes([IsSystemAdmin])
def update_verification_status(request):
    """Update verification status for NGO or Provider"""
    serializer = VerificationUpdateSerializer(data=request.data)
    
    if not serializer.is_valid():
        return Response({
            'error': {
                'code': 'VALIDATION_ERROR',
                'message': 'Invalid data provided',
                'details': serializer.errors
            }
        }, status=status.HTTP_400_BAD_REQUEST)
    
    try:
        updated_profile = VerificationService.update_verification_status(
            admin_user=request.user,
            profile_type=serializer.validated_data['profile_type'],
            profile_id=serializer.validated_data['profile_id'],
            new_status=serializer.validated_data['new_status'],
            reason=serializer.validated_data.get('reason', ''),
            ip_address=get_client_ip(request)
        )
        
        return Response({
            'message': 'Verification status updated successfully',
            'profile': {
                'id': str(updated_profile.id),
                'type': serializer.validated_data['profile_type'],
                'status': updated_profile.status,
                'name': (updated_profile.organisation_name if hasattr(updated_profile, 'organisation_name') 
                        else updated_profile.business_name)
            }
        }, status=status.HTTP_200_OK)
        
    except ValueError as e:
        return Response({
            'error': {
                'code': 'NOT_FOUND',
                'message': str(e)
            }
        }, status=status.HTTP_404_NOT_FOUND)
    except Exception as e:
        logger.error(f"Update verification error: {str(e)}")
        return Response({
            'error': {
                'code': 'VERIFICATION_UPDATE_ERROR',
                'message': 'Failed to update verification status'
            }
        }, status=status.HTTP_500_INTERNAL_SERVER_ERROR)

# ==================== AUDIT LOG VIEWS ====================

@api_view(['GET'])
@permission_classes([IsSystemAdmin])
def get_admin_action_logs(request):
    """Get admin action logs with filtering"""
    try:
        # Get query parameters
        action_type = request.GET.get('action_type')
        admin_user_id = request.GET.get('admin_user')
        start_date = request.GET.get('start_date')
        end_date = request.GET.get('end_date')
        search = request.GET.get('search', '')
        page = int(request.GET.get('page', 1))
        per_page = int(request.GET.get('per_page', 20))
        
        # Build query
        queryset = AdminActionLog.objects.select_related('admin_user').all()
        
        # Apply filters
        if action_type:
            queryset = queryset.filter(action_type=action_type)
        if admin_user_id:
            queryset = queryset.filter(admin_user_id=admin_user_id)
        if start_date:
            queryset = queryset.filter(timestamp__gte=start_date)
        if end_date:
            queryset = queryset.filter(timestamp__lte=end_date)
        if search:
            queryset = queryset.filter(
                Q(action_description__icontains=search) |
                Q(admin_user__username__icontains=search)
            )
        
        # Paginate
        paginator = Paginator(queryset, per_page)
        page_obj = paginator.get_page(page)
        
        # Serialize
        serializer = AdminActionLogSerializer(page_obj.object_list, many=True)
        
        return Response({
            'logs': serializer.data,
            'pagination': {
                'current_page': page,
                'total_pages': paginator.num_pages,
                'total_count': paginator.count,
                'has_next': page_obj.has_next(),
                'has_previous': page_obj.has_previous(),
                'per_page': per_page
            }
        }, status=status.HTTP_200_OK)
        
    except Exception as e:
        logger.error(f"Get audit logs error: {str(e)}")
        return Response({
            'error': {
                'code': 'AUDIT_LOGS_ERROR',
                'message': 'Failed to fetch audit logs'
            }
        }, status=status.HTTP_500_INTERNAL_SERVER_ERROR)

# ==================== SYSTEM LOG VIEWS ====================

@api_view(['GET'])
@permission_classes([IsSystemAdmin])
def get_system_logs(request):
    """Get system logs with filtering"""
    try:
        # Get query parameters
        severity = request.GET.get('severity')
        status_filter = request.GET.get('status')
        category = request.GET.get('category')
        page = int(request.GET.get('page', 1))
        per_page = int(request.GET.get('per_page', 20))
        
        # Build query
        queryset = SystemLogEntry.objects.select_related('resolved_by').all()
        
        # Apply filters
        if severity:
            queryset = queryset.filter(severity=severity)
        if status_filter:
            queryset = queryset.filter(status=status_filter)
        if category:
            queryset = queryset.filter(category=category)
        
        # Paginate
        paginator = Paginator(queryset, per_page)
        page_obj = paginator.get_page(page)
        
        # Serialize
        serializer = SystemLogSerializer(page_obj.object_list, many=True)
        
        return Response({
            'logs': serializer.data,
            'pagination': {
                'current_page': page,
                'total_pages': paginator.num_pages,
                'total_count': paginator.count,
                'has_next': page_obj.has_next(),
                'has_previous': page_obj.has_previous()
            },
            'summary': {
                'total_open': SystemLogEntry.objects.filter(status='open').count(),
                'total_critical': SystemLogEntry.objects.filter(severity='critical', status='open').count()
            }
        }, status=status.HTTP_200_OK)
        
    except Exception as e:
        logger.error(f"Get system logs error: {str(e)}")
        return Response({
            'error': {
                'code': 'SYSTEM_LOGS_ERROR',
                'message': 'Failed to fetch system logs'
            }
        }, status=status.HTTP_500_INTERNAL_SERVER_ERROR)

@api_view(['POST'])
@permission_classes([IsSystemAdmin])
def resolve_system_log(request):
    """Mark a system log as resolved"""
    serializer = ResolveSystemLogSerializer(data=request.data)
    
    if not serializer.is_valid():
        return Response({
            'error': {
                'code': 'VALIDATION_ERROR',
                'message': 'Invalid data provided',
                'details': serializer.errors
            }
        }, status=status.HTTP_400_BAD_REQUEST)
    
    try:
        resolved_log = SystemLogService.resolve_system_log(
            log_id=serializer.validated_data['log_id'],
            admin_user=request.user,
            resolution_notes=serializer.validated_data.get('resolution_notes', '')
        )
        
        return Response({
            'message': 'System log resolved successfully',
            'log': {
                'id': str(resolved_log.id),
                'title': resolved_log.title,
                'status': resolved_log.status,
                'resolved_at': resolved_log.resolved_at.isoformat()
            }
        }, status=status.HTTP_200_OK)
        
    except ValueError as e:
        return Response({
            'error': {
                'code': 'LOG_NOT_FOUND',
                'message': str(e)
            }
        }, status=status.HTTP_404_NOT_FOUND)
    except Exception as e:
        logger.error(f"Resolve system log error: {str(e)}")
        return Response({
            'error': {
                'code': 'RESOLVE_LOG_ERROR',
                'message': 'Failed to resolve system log'
            }
        }, status=status.HTTP_500_INTERNAL_SERVER_ERROR)

# ==================== ANALYTICS VIEWS ====================

@api_view(['GET'])
@permission_classes([IsSystemAdmin])
def get_simple_analytics(request):
    """Get simple analytics for admin dashboard"""
    try:
        from food_listings.models import FoodListing
        from interactions.models import Interaction
        
        # Calculate date ranges
        now = timezone.now()
        week_ago = now - timedelta(days=7)
        month_ago = now - timedelta(days=30)
        
        # User analytics
        total_users = User.objects.count()
        new_users_week = User.objects.filter(created_at__gte=week_ago).count()
        new_users_month = User.objects.filter(created_at__gte=month_ago).count()
        
        # Calculate user growth (simplified)
        prev_month_users = User.objects.filter(
            created_at__lt=month_ago,
            created_at__gte=month_ago - timedelta(days=30)
        ).count()
        user_growth = ((new_users_month - prev_month_users) / max(prev_month_users, 1)) * 100
        
        # Listing analytics
        try:
            total_listings = FoodListing.objects.count()
            active_listings = FoodListing.objects.filter(status='active').count()
            new_listings_week = FoodListing.objects.filter(created_at__gte=week_ago).count()
            
            prev_week_listings = FoodListing.objects.filter(
                created_at__lt=week_ago,
                created_at__gte=week_ago - timedelta(days=7)
            ).count()
            listing_growth = ((new_listings_week - prev_week_listings) / max(prev_week_listings, 1)) * 100
        except:
            total_listings = active_listings = new_listings_week = listing_growth = 0
        
        # Transaction analytics
        try:
            total_transactions = Interaction.objects.count()
            completed_transactions = Interaction.objects.filter(status='completed').count()
            success_rate = (completed_transactions / max(total_transactions, 1)) * 100
        except:
            total_transactions = completed_transactions = success_rate = 0
        
        # User distribution
        user_counts = User.objects.values('user_type').annotate(count=Count('user_type'))
        user_distribution = {}
        for item in user_counts:
            percentage = (item['count'] / max(total_users, 1)) * 100
            user_distribution[item['user_type']] = f"{percentage:.1f}%"
        
        # Top providers (simplified)
        try:
            top_providers = FoodProviderProfile.objects.filter(
                status='verified'
            ).select_related('user')[:5]
            
            top_providers_data = []
            for provider in top_providers:
                listing_count = FoodListing.objects.filter(provider=provider.user).count()
                top_providers_data.append({
                    'name': provider.business_name,
                    'listings': listing_count
                })
        except:
            top_providers_data = []
        
        analytics_data = {
            'total_users': total_users,
            'new_users_week': new_users_week,
            'new_users_month': new_users_month,
            'user_growth_percentage': round(user_growth, 1),
            
            'total_listings': total_listings,
            'active_listings': active_listings,
            'new_listings_week': new_listings_week,
            'listing_growth_percentage': round(listing_growth, 1),
            
            'total_transactions': total_transactions,
            'completed_transactions': completed_transactions,
            'transaction_success_rate': round(success_rate, 1),
            
            'user_distribution': user_distribution,
            'top_providers': top_providers_data
        }
        
        serializer = SimpleAnalyticsSerializer(data=analytics_data)
        if serializer.is_valid():
            return Response({
                'analytics': serializer.validated_data
            }, status=status.HTTP_200_OK)
        else:
            return Response({
                'analytics': analytics_data  # Return raw data if serializer fails
            }, status=status.HTTP_200_OK)
        
    except Exception as e:
        logger.error(f"Analytics error: {str(e)}")
        return Response({
            'error': {
                'code': 'ANALYTICS_ERROR',
                'message': 'Failed to generate analytics'
            }
        }, status=status.HTTP_500_INTERNAL_SERVER_ERROR)

# ==================== DATA EXPORT VIEWS ====================

@api_view(['POST'])
@permission_classes([IsSystemAdmin])
def export_data(request):
    """Export data to CSV format"""
    serializer = DataExportSerializer(data=request.data)
    
    if not serializer.is_valid():
        return Response({
            'error': {
                'code': 'VALIDATION_ERROR',
                'message': 'Invalid export parameters',
                'details': serializer.errors
            }
        }, status=status.HTTP_400_BAD_REQUEST)
    
    try:
        export_type = serializer.validated_data['export_type']
        date_from = serializer.validated_data.get('date_from')
        date_to = serializer.validated_data.get('date_to')
        
        # Create HTTP response with CSV content type
        response = HttpResponse(content_type='text/csv')
        response['Content-Disposition'] = f'attachment; filename="{export_type}_export_{timezone.now().strftime("%Y%m%d")}.csv"'
        
        writer = csv.writer(response)
        
        if export_type == 'users':
            # Export users
            writer.writerow(['ID', 'Username', 'Email', 'User Type', 'Active', 'Created At'])
            
            queryset = User.objects.all()
            if date_from:
                queryset = queryset.filter(created_at__gte=date_from)
            if date_to:
                queryset = queryset.filter(created_at__lte=date_to)
            
            for user in queryset:
                writer.writerow([
                    str(user.UserID),
                    user.username,
                    user.email,
                    user.user_type,
                    'Yes' if user.is_active else 'No',
                    user.created_at.strftime('%Y-%m-%d %H:%M:%S')
                ])
        
        elif export_type == 'analytics':
            # Export analytics summary
            stats = DashboardService.get_dashboard_stats()
            writer.writerow(['Metric', 'Value'])
            writer.writerow(['Total Users', stats['users']['total']])
            writer.writerow(['Active Users', stats['users']['active']])
            writer.writerow(['Total Listings', stats['listings']['total']])
            writer.writerow(['Active Listings', stats['listings']['active']])
            writer.writerow(['Total Transactions', stats['transactions']['total']])
            writer.writerow(['Completed Transactions', stats['transactions']['completed']])
        
        # Log the export action
        AdminService.log_admin_action(
            admin_user=request.user,
            action_type='data_export',
            target_type=export_type,
            target_id='N/A',
            description=f"Exported {export_type} data",
            metadata={
                'export_type': export_type,
                'date_from': str(date_from) if date_from else None,
                'date_to': str(date_to) if date_to else None
            },
            ip_address=get_client_ip(request)
        )
        
        return response
        
    except Exception as e:
        logger.error(f"Data export error: {str(e)}")
        return Response({
            'error': {
                'code': 'EXPORT_ERROR',
                'message': 'Failed to export data'
            }
        }, status=status.HTTP_500_INTERNAL_SERVER_ERROR)
    
@api_view(['POST'])
@permission_classes([IsSystemAdmin])
def send_custom_notification(request):
    """Send custom notification to specified user groups using existing notification system"""
    
    serializer = CustomNotificationSerializer(data=request.data)
    
    if not serializer.is_valid():
        return Response({
            'error': {
                'code': 'VALIDATION_ERROR',
                'message': 'Invalid data provided',
                'details': serializer.errors
            }
        }, status=status.HTTP_400_BAD_REQUEST)
    
    try:
        # Send the notification using existing system
        stats = AdminNotificationService.send_custom_notification(
            admin_user=request.user,
            subject=serializer.validated_data['subject'],
            body=serializer.validated_data['body'],
            target_audience=serializer.validated_data['target_audience'],
            ip_address=get_client_ip(request)
        )
        
        # Serialize response stats
        stats_serializer = NotificationStatsSerializer(stats)
        
        return Response({
            'message': 'Notification sent successfully using existing notification system',
            'stats': stats_serializer.data
        }, status=status.HTTP_200_OK)
        
    except ValueError as e:
        return Response({
            'error': {
                'code': 'INVALID_AUDIENCE',
                'message': str(e)
            }
        }, status=status.HTTP_400_BAD_REQUEST)
        
    except Exception as e:
        logger.error(f"Custom notification error: {str(e)}")
        return Response({
            'error': {
                'code': 'NOTIFICATION_ERROR',
                'message': 'Failed to send notification'
            }
        }, status=status.HTTP_500_INTERNAL_SERVER_ERROR)
    
@api_view(['GET'])
@permission_classes([IsSystemAdmin])
def get_notification_analytics(request):
    """Get analytics data for admin notifications"""
    
    try:
        target_audience = request.GET.get('target_audience')
        
        analytics_data = AdminNotificationService.get_notification_statistics(
            target_audience=target_audience
        )
        
        serializer = NotificationAnalyticsSerializer(analytics_data)
        
        return Response({
            'analytics': serializer.data,
            'filters': {
                'target_audience': target_audience or 'all'
            }
        }, status=status.HTTP_200_OK)
        
    except Exception as e:
        logger.error(f"Notification analytics error: {str(e)}")
        return Response({
            'error': {
                'code': 'ANALYTICS_ERROR',
                'message': 'Failed to retrieve notification analytics'
            }
        }, status=status.HTTP_500_INTERNAL_SERVER_ERROR)

@api_view(['GET'])
@permission_classes([IsSystemAdmin])
def get_audience_counts(request):
    """Get user counts for each audience type"""
    
    try:
        from django.contrib.auth import get_user_model
        User = get_user_model()
        
        audience_counts = {
            'all': User.objects.filter(is_active=True).exclude(user_type='admin').count(),
            'customers': User.objects.filter(user_type='customer', is_active=True).count(),
            'businesses': User.objects.filter(user_type='provider', is_active=True).count(),
            'organisations': User.objects.filter(user_type='ngo', is_active=True).count()
        }
        
        return Response({
            'audience_counts': audience_counts
        }, status=status.HTTP_200_OK)
        
    except Exception as e:
        logger.error(f"Audience counts error: {str(e)}")
        return Response({
            'error': {
                'code': 'AUDIENCE_COUNT_ERROR',
                'message': 'Failed to retrieve audience counts'
            }
        }, status=status.HTTP_500_INTERNAL_SERVER_ERROR)

@api_view(['GET'])
@permission_classes([IsSystemAdmin])
def get_audience_counts(request):
    """Get user counts for each audience type"""
    
    try:
        from django.contrib.auth import get_user_model
        User = get_user_model()
        
        audience_counts = {
            'all': User.objects.filter(is_active=True).exclude(user_type='admin').count(),
            'customers': User.objects.filter(user_type='customer', is_active=True).count(),
            'businesses': User.objects.filter(user_type='provider', is_active=True).count(),
            'organisations': User.objects.filter(user_type='ngo', is_active=True).count()
        }
        
        return Response({
            'audience_counts': audience_counts
        }, status=status.HTTP_200_OK)
        
    except Exception as e:
        logger.error(f"Audience counts error: {str(e)}")
        return Response({
            'error': {
                'code': 'AUDIENCE_COUNT_ERROR',
                'message': 'Failed to retrieve audience counts'
            }
        }, status=status.HTTP_500_INTERNAL_SERVER_ERROR)<|MERGE_RESOLUTION|>--- conflicted
+++ resolved
@@ -4,11 +4,7 @@
 from rest_framework.decorators import api_view, permission_classes
 from rest_framework.response import Response
 from django.core.paginator import Paginator
-<<<<<<< HEAD
-from django.db.models import Count, Q, Avg
-=======
 from django.db.models import Q, Count
->>>>>>> 58f03340
 from django.contrib.auth import get_user_model
 from django.http import HttpResponse
 from django.utils import timezone
