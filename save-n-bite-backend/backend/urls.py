<<<<<<< HEAD
# myfirstproject/urls.py

from django.contrib import admin
from django.urls import path, include
from django.conf import settings
from django.conf.urls.static import static

urlpatterns = [
    path('admin/', admin.site.urls),
    path('', include('authentication.urls')),
    path('api/', include('food_listings.urls')),
    path('cart/',include('interactions.urls')),
    path('api/', include('notifications.urls')),
]+ static(settings.STATIC_URL, document_root=settings.STATIC_ROOT)

# Serve media files during development
if settings.DEBUG:
    urlpatterns += static(settings.STATIC_URL, document_root=settings.STATIC_ROOT)
=======
# myfirstproject/urls.py

from django.contrib import admin
from django.urls import path, include
from django.conf import settings
from django.conf.urls.static import static

urlpatterns = [
    path('admin/', admin.site.urls),
    path('', include('authentication.urls')),
    path('api/', include('food_listings.urls')),
    path('cart/',include('transactions.urls')),
    path('api/', include('notifications.urls')),
]+ static(settings.STATIC_URL, document_root=settings.STATIC_ROOT)

# Serve media files during development
if settings.DEBUG:
    urlpatterns += static(settings.STATIC_URL, document_root=settings.STATIC_ROOT)
>>>>>>> e26f28e1
    urlpatterns += static(settings.MEDIA_URL, document_root=settings.MEDIA_ROOT)<|MERGE_RESOLUTION|>--- conflicted
+++ resolved
@@ -1,23 +1,3 @@
-<<<<<<< HEAD
-# myfirstproject/urls.py
-
-from django.contrib import admin
-from django.urls import path, include
-from django.conf import settings
-from django.conf.urls.static import static
-
-urlpatterns = [
-    path('admin/', admin.site.urls),
-    path('', include('authentication.urls')),
-    path('api/', include('food_listings.urls')),
-    path('cart/',include('interactions.urls')),
-    path('api/', include('notifications.urls')),
-]+ static(settings.STATIC_URL, document_root=settings.STATIC_ROOT)
-
-# Serve media files during development
-if settings.DEBUG:
-    urlpatterns += static(settings.STATIC_URL, document_root=settings.STATIC_ROOT)
-=======
 # myfirstproject/urls.py
 
 from django.contrib import admin
@@ -36,5 +16,4 @@
 # Serve media files during development
 if settings.DEBUG:
     urlpatterns += static(settings.STATIC_URL, document_root=settings.STATIC_ROOT)
->>>>>>> e26f28e1
     urlpatterns += static(settings.MEDIA_URL, document_root=settings.MEDIA_ROOT)