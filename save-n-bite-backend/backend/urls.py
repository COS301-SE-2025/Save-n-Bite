--- conflicted
+++ resolved
@@ -1,23 +1,19 @@
-# myfirstproject/urls.py
-
-from django.contrib import admin
-from django.urls import path, include
-from django.conf import settings
-from django.conf.urls.static import static
-
-urlpatterns = [
-    path('admin/', admin.site.urls),
-    path('', include('authentication.urls')),
-    path('api/', include('food_listings.urls')),
-<<<<<<< HEAD
-    path('cart/',include('interactions.urls')),
-=======
-    path('cart/',include('transactions.urls')),
-    path('api/', include('notifications.urls')),
->>>>>>> 102e400e
-]+ static(settings.STATIC_URL, document_root=settings.STATIC_ROOT)
-
-# Serve media files during development
-if settings.DEBUG:
-    urlpatterns += static(settings.STATIC_URL, document_root=settings.STATIC_ROOT)
+# myfirstproject/urls.py
+
+from django.contrib import admin
+from django.urls import path, include
+from django.conf import settings
+from django.conf.urls.static import static
+
+urlpatterns = [
+    path('admin/', admin.site.urls),
+    path('', include('authentication.urls')),
+    path('api/', include('food_listings.urls')),
+    path('cart/',include('interactions.urls')),
+    path('api/', include('notifications.urls')),
+]+ static(settings.STATIC_URL, document_root=settings.STATIC_ROOT)
+
+# Serve media files during development
+if settings.DEBUG:
+    urlpatterns += static(settings.STATIC_URL, document_root=settings.STATIC_ROOT)
     urlpatterns += static(settings.MEDIA_URL, document_root=settings.MEDIA_ROOT)