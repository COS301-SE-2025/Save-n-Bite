# myfirstproject/urls.py

from django.contrib import admin
from django.urls import path, include
from django.conf.urls.static import static
from django.conf import settings

urlpatterns = [
    path('admin/', admin.site.urls),
    path('', include('authentication.urls')),
    path('api/', include('food_listings.urls')),
    path('cart/',include('interactions.urls')),
    path('api/', include('notifications.urls')),
    path('api/', include('analytics.urls')),
    path('api/scheduling/', include('scheduling.urls')),
    path('api/', include('reviews.urls')),
    path('api/admin/', include('admin_system.urls')),
<<<<<<< HEAD
    path('api/auth/', include('authentication.urls')),
=======
    path('api/garden/', include('digital_garden.urls')),
    path('api/badges/', include('badges.urls')),
>>>>>>> f3ac8a0e
]+ static(settings.STATIC_URL, document_root=settings.STATIC_ROOT)

# Serve media files during development
if settings.DEBUG:
    urlpatterns += static(settings.STATIC_URL, document_root=settings.STATIC_ROOT)

    urlpatterns += static(settings.MEDIA_URL, document_root=settings.MEDIA_ROOT)<|MERGE_RESOLUTION|>--- conflicted
+++ resolved
@@ -1,30 +1,27 @@
-# myfirstproject/urls.py
-
-from django.contrib import admin
-from django.urls import path, include
-from django.conf.urls.static import static
-from django.conf import settings
-
-urlpatterns = [
-    path('admin/', admin.site.urls),
-    path('', include('authentication.urls')),
-    path('api/', include('food_listings.urls')),
-    path('cart/',include('interactions.urls')),
-    path('api/', include('notifications.urls')),
-    path('api/', include('analytics.urls')),
-    path('api/scheduling/', include('scheduling.urls')),
-    path('api/', include('reviews.urls')),
-    path('api/admin/', include('admin_system.urls')),
-<<<<<<< HEAD
-    path('api/auth/', include('authentication.urls')),
-=======
-    path('api/garden/', include('digital_garden.urls')),
-    path('api/badges/', include('badges.urls')),
->>>>>>> f3ac8a0e
-]+ static(settings.STATIC_URL, document_root=settings.STATIC_ROOT)
-
-# Serve media files during development
-if settings.DEBUG:
-    urlpatterns += static(settings.STATIC_URL, document_root=settings.STATIC_ROOT)
-
+# myfirstproject/urls.py
+
+from django.contrib import admin
+from django.urls import path, include
+from django.conf.urls.static import static
+from django.conf import settings
+
+urlpatterns = [
+    path('admin/', admin.site.urls),
+    path('', include('authentication.urls')),
+    path('api/', include('food_listings.urls')),
+    path('cart/',include('interactions.urls')),
+    path('api/', include('notifications.urls')),
+    path('api/', include('analytics.urls')),
+    path('api/scheduling/', include('scheduling.urls')),
+    path('api/', include('reviews.urls')),
+    path('api/admin/', include('admin_system.urls')),
+    path('api/auth/', include('authentication.urls')),
+    path('api/garden/', include('digital_garden.urls')),
+    path('api/badges/', include('badges.urls')),
+]+ static(settings.STATIC_URL, document_root=settings.STATIC_ROOT)
+
+# Serve media files during development
+if settings.DEBUG:
+    urlpatterns += static(settings.STATIC_URL, document_root=settings.STATIC_ROOT)
+
     urlpatterns += static(settings.MEDIA_URL, document_root=settings.MEDIA_ROOT)