--- conflicted
+++ resolved
@@ -54,7 +54,6 @@
 
     # Self-service password reset endpoints
     path('auth/forgot-password/', views.request_password_reset, name='request_password_reset'),
-<<<<<<< HEAD
     path('auth/check-email/', views.check_email_exists, name='check_email_exists'),
 
     # Food Providers endpoints (existing)
@@ -67,12 +66,11 @@
     path('auth/business/tags/manage/', views.manage_business_tags, name='manage_business_tags'),
     path('auth/business/tags/popular/', views.get_popular_business_tags, name='get_popular_business_tags'),
     path('auth/providers/search/tags/', views.search_providers_by_tags, name='search_providers_by_tags'),
-=======
     path('auth/check-email/', views.check_email_exists, name='check_email_exists'),  # Optional
 
     #Admin urls
     # Admin profile endpoints - ADD THESE
     path('auth/admin/profile/', admin_views.get_admin_profile, name='get_admin_profile'),
     path('auth/admin/profile/update/', admin_views.update_admin_profile, name='update_admin_profile'),
->>>>>>> 073dd2ad
+
 ]