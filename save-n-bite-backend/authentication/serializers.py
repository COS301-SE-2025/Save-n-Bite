--- conflicted
+++ resolved
@@ -65,11 +65,9 @@
     organisation_name = serializers.CharField(max_length=255)
     organisation_contact = serializers.CharField(max_length=20)
     representative_name = serializers.CharField(max_length=255)
-<<<<<<< HEAD
-    representative_email = serializers.EmailField()  # This field is declared
-=======
+
     representative_email = serializers.EmailField(required=False, allow_blank=True)
->>>>>>> 73d84c36
+
     organisational_email = serializers.EmailField()
     organisation_street = serializers.CharField(max_length=255)
     organisation_city = serializers.CharField(max_length=255)
@@ -93,11 +91,8 @@
             'organisation_name': validated_data.pop('organisation_name'),
             'organisation_contact': validated_data.pop('organisation_contact'),
             'representative_name': validated_data.pop('representative_name'),
-<<<<<<< HEAD
             'representative_email': validated_data.pop('representative_email'),  # Remove from User creation
-=======
-             # Remove this from User creation
->>>>>>> 73d84c36
+
             'organisation_email': validated_data.pop('organisational_email'),
             'address_line1': validated_data.pop('organisation_street'),
             'city': validated_data.pop('organisation_city'),
