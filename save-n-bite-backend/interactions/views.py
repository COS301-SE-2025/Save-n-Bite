from rest_framework import status
from rest_framework.decorators import api_view, permission_classes
from django.shortcuts import render
from rest_framework.views import APIView
from rest_framework.response import Response
from rest_framework.permissions import IsAuthenticated
from django.shortcuts import get_object_or_404
from django.utils import timezone
from .models import Cart, CartItem, Interaction, Order, Payment, InteractionItem
from food_listings.models import FoodListing
from .serializers import (
    CartResponseSerializer,
    AddToCartSerializer,
    RemoveCartItemSerializer,
    CheckoutSerializer,
    OrderSerializer,
    CheckoutResponseSerializer
)
from django.db import transaction as db_transaction
import uuid

class CartView(APIView):
    permission_classes = [IsAuthenticated]

    def get(self, request):
        """GET /cart - Retrieve cart items"""
        cart, _ = Cart.objects.get_or_create(user=request.user)
        
        # Build cart items with provider information manually
        cart_items_data = []
        for item in cart.items.all():
            # Get the provider information from the food listing
            provider_data = None
            if hasattr(item.food_listing, 'provider') and hasattr(item.food_listing.provider, 'provider_profile'):
                provider_profile = item.food_listing.provider.provider_profile
                provider_data = {
                    'id': str(item.food_listing.provider.id),
                    'business_name': provider_profile.business_name,
                    'business_address': provider_profile.business_address,
                }
            
            cart_items_data.append({
                'id': str(item.id),
                'name': item.food_listing.name,
                'imageUrl': item.food_listing.images[0] if item.food_listing.images else '',
                'pricePerItem': float(item.food_listing.discounted_price),
                'quantity': item.quantity,
                'totalPrice': float(item.quantity * item.food_listing.discounted_price),
                'pickupWindow': item.food_listing.pickup_window,
                'expiryDate': item.food_listing.expiry_date.isoformat() if item.food_listing.expiry_date else None,
                'provider': provider_data,
                'food_listing': {
                    'id': str(item.food_listing.id),
                    'provider': provider_data
                }
            })
        
        response_data = {
            'cartItems': cart_items_data,
            'summary': {
                'totalItems': cart.total_items,
                'subtotal': float(cart.subtotal),
                'estimatedSavings': 0,
                'totalAmount': float(cart.subtotal)
            }
        }
        
        return Response(response_data)
    
class AddToCartView(APIView):
    permission_classes = [IsAuthenticated]

    def post(self, request):
        """POST /cart/add - Add item to cart"""
        serializer = AddToCartSerializer(data=request.data)
        serializer.is_valid(raise_exception=True)

        cart, _ = Cart.objects.get_or_create(user=request.user)
        food_listing = get_object_or_404(FoodListing, id=serializer.validated_data['listingId'])

        cart_item, created = CartItem.objects.get_or_create(
            cart=cart,
            food_listing=food_listing,
            defaults={'quantity': serializer.validated_data['quantity']}
        )

        if not created:
            cart_item.quantity += serializer.validated_data['quantity']
            cart_item.save()

        return Response({
            'message': 'Item added to cart successfully',
            'cartItem': {
                'id': str(cart_item.id),
                'listingId': str(food_listing.id),
                'quantity': cart_item.quantity,
                'addedAt': cart_item.added_at
            },
            'cartSummary': {
                'totalItems': cart.total_items,
                'totalAmount': float(cart.subtotal)
            }
        }, status=status.HTTP_200_OK)
    
class RemoveCartItemView(APIView):
    permission_classes = [IsAuthenticated]

    def post(self, request):
        """POST /cart/remove - Remove item from cart"""
        serializer = RemoveCartItemSerializer(data=request.data)
        serializer.is_valid(raise_exception=True)

        cart = get_object_or_404(Cart, user=request.user)
        cart_item = get_object_or_404(CartItem, id=serializer.validated_data['cartItemId'], cart=cart)
        cart_item.delete()

        return Response({
            'message': 'Item removed from cart successfully',
            'cartSummary': {
                'totalItems': cart.total_items,
                'totalAmount': float(cart.subtotal)
            }
        }, status=status.HTTP_200_OK)

class CheckoutView(APIView):
    permission_classes = [IsAuthenticated]

    @db_transaction.atomic
    def post(self, request):
        serializer = CheckoutSerializer(data=request.data)
        serializer.is_valid(raise_exception=True)
        
        cart = get_object_or_404(Cart, user=request.user)
        if cart.items.count() == 0:
            return Response(
                {'error': 'Cart is empty'}, 
                status=status.HTTP_400_BAD_REQUEST
            )

        # Store subtotal before clearing cart
        order_subtotal = cart.subtotal
        first_item = cart.items.first()
        provider_profile = first_item.food_listing.provider.provider_profile

        with db_transaction.atomic():
            # 1. Create Interaction
            interaction = Interaction.objects.create(
                user=request.user,
                business=provider_profile,
                interaction_type='Purchase',
                quantity=cart.total_items,
                total_amount=order_subtotal,
                special_instructions=serializer.validated_data.get('specialInstructions', '')
            )

            # 2. Create Interaction Items
            for cart_item in cart.items.all():
                InteractionItem.objects.create(
                    interaction=interaction,
                    food_listing=cart_item.food_listing,
                    name=cart_item.food_listing.name,
                    quantity=cart_item.quantity,
                    price_per_item=cart_item.food_listing.discounted_price,
                    total_price=cart_item.quantity * cart_item.food_listing.discounted_price,
                    expiry_date=cart_item.food_listing.expiry_date,
                    image_url=cart_item.food_listing.images[0] if cart_item.food_listing.images else ''
                )

            # 3. Create Payment
            payment = Payment.objects.create(
                interaction=interaction,
                method=serializer.validated_data['paymentMethod'],
                amount=order_subtotal,
                details=serializer.validated_data['paymentDetails'],
                status=Payment.Status.PENDING
            )

            # Simulate payment processing
            if serializer.validated_data['paymentMethod'] != 'cash':
                payment.status = Payment.Status.COMPLETED
                payment.processed_at = timezone.now()
                payment.save()
            else:
                payment.status = Payment.Status.COMPLETED
                payment.processed_at = timezone.now()
                payment.save()

            # 4. Create Order (only if payment succeeded)
            if payment.status == Payment.Status.COMPLETED:
                order = Order.objects.create(
                    interaction=interaction,
                    pickup_window=first_item.food_listing.pickup_window,
                    pickup_code=str(uuid.uuid4())[:6].upper(),
                    status=Order.Status.CONFIRMED
                )

                # 5. Clear cart
                cart.items.all().delete()

        # Prepare response
        response_data = CheckoutResponseSerializer({
            'message': 'Checkout successful',
            'orders': [order] if payment.status == Payment.Status.COMPLETED else [],
            'summary': {
                'totalAmount': float(order_subtotal),
                'totalSavings': 0,
                'paymentStatus': payment.status
            }
        }).data

        return Response(response_data, status=status.HTTP_201_CREATED)
    
class OrderListView(APIView):
    permission_classes = [IsAuthenticated]

    def get(self, request):
        """GET /orders - List user's orders"""
        orders = Order.objects.filter(interaction__user=request.user)
        serializer = OrderSerializer(orders, many=True)
        return Response(serializer.data)

class OrderDetailView(APIView):
    permission_classes = [IsAuthenticated]

    def get(self, request, order_id):
        """GET /orders/{id} - Get order details"""
        order = get_object_or_404(
            Order, 
            id=order_id, 
            interaction__user=request.user
        )
        serializer = OrderSerializer(order)
        return Response(serializer.data)

# Review functions remain unchanged below this point
@api_view(['GET'])
@permission_classes([IsAuthenticated])
def check_interaction_review_status(request, interaction_id):
    """Check if an interaction can be reviewed or already has a review"""
    try:
        interaction = Interaction.objects.get(id=interaction_id, user=request.user)
    except Interaction.DoesNotExist:
        return Response({
            'error': {
                'code': 'NOT_FOUND',
                'message': 'Interaction not found or does not belong to you'
            }
        }, status=status.HTTP_404_NOT_FOUND)
    
    can_review = (
        interaction.status == 'completed' and 
        request.user.user_type in ['customer', 'ngo']
    )
    
    has_review = hasattr(interaction, 'review')
    review_id = str(interaction.review.id) if has_review else None
    
    return Response({
        'interaction_id': str(interaction_id),
        'can_review': can_review,
        'has_review': has_review,
        'review_id': review_id,
        'interaction_status': interaction.status,
        'completed_at': interaction.completed_at.isoformat() if interaction.completed_at else None
    }, status=status.HTTP_200_OK)

@api_view(['GET'])
@permission_classes([IsAuthenticated])
def get_interaction_review(request, interaction_id):
    """Get the review for a specific interaction (business owner only)"""
    if request.user.user_type != 'provider':
        return Response({
            'error': {
                'code': 'PERMISSION_DENIED',
                'message': 'Only food providers can view interaction reviews'
            }
        }, status=status.HTTP_403_FORBIDDEN)
    
    if not hasattr(request.user, 'provider_profile'):
        return Response({
            'error': {
                'code': 'PROFILE_NOT_FOUND',
                'message': 'Provider profile not found'
            }
        }, status=status.HTTP_404_NOT_FOUND)
    
    try:
        interaction = Interaction.objects.get(
            id=interaction_id,
            business=request.user.provider_profile
        )
    except Interaction.DoesNotExist:
        return Response({
            'error': {
                'code': 'NOT_FOUND',
                'message': 'Interaction not found for your business'
            }
        }, status=status.HTTP_404_NOT_FOUND)
    
    if not hasattr(interaction, 'review'):
        return Response({
            'has_review': False,
            'interaction_id': str(interaction_id),
            'interaction_status': interaction.status,
            'total_amount': float(interaction.total_amount),
            'completed_at': interaction.completed_at.isoformat() if interaction.completed_at else None
        }, status=status.HTTP_200_OK)
    
    review = interaction.review
    
    if review.status != 'active':
        return Response({
            'has_review': False,
            'interaction_id': str(interaction_id),
            'message': 'Review exists but is not active'
        }, status=status.HTTP_200_OK)
    
    reviewer_name = review.reviewer.email
    if review.reviewer.user_type == 'customer' and hasattr(review.reviewer, 'customer_profile'):
        reviewer_name = review.reviewer.customer_profile.full_name
    elif review.reviewer.user_type == 'ngo' and hasattr(review.reviewer, 'ngo_profile'):
        reviewer_name = review.reviewer.ngo_profile.organisation_name
    
    return Response({
        'has_review': True,
        'interaction_id': str(interaction_id),
        'review': {
            'id': str(review.id),
            'general_rating': review.general_rating,
            'general_comment': review.general_comment,
            'food_review': review.food_review,
            'business_review': review.business_review,
            'review_source': review.review_source,
            'created_at': review.created_at.isoformat(),
            'reviewer': {
                'name': reviewer_name,
                'user_type': review.reviewer.user_type
            },
            'interaction_details': {
                'type': review.interaction_type,
                'total_amount': float(review.interaction_total_amount),
                'food_items': review.food_items_snapshot
            }
        }
<<<<<<< HEAD
    }, status=status.HTTP_200_OK)
=======
    }, status=status.HTTP_200_OK)

class DonationRequestView(APIView):
    permission_classes = [IsAuthenticated]

    def post(self, request):
        if request.user.user_type != 'ngo':
            return Response({'error': 'Only NGOs can request donations.'}, status=403)

        data = request.data
        food_listing = get_object_or_404(FoodListing, id=data.get("listingId"))
        provider_profile = food_listing.provider.provider_profile

        interaction = Interaction.objects.create(
            user=request.user,
            business=provider_profile,
            interaction_type=Interaction.InteractionType.DONATION,
            quantity=data.get("quantity", 1),
            total_amount=0.00,  # No charge
            special_instructions=data.get("specialInstructions", ""),
            motivation_message=data.get("motivationMessage", ""),
            verification_documents=data.get("verificationDocuments", [])
        )

        # Create InteractionItem (similar to purchase)
        InteractionItem.objects.create(
            interaction=interaction,
            food_listing=food_listing,
            name=food_listing.name,
            quantity=data.get("quantity", 1),
            price_per_item=0.00,
            total_price=0.00,
            expiry_date=food_listing.expiry_date,
            image_url=food_listing.images
        )

        Order.objects.create(
            interaction=interaction,
            pickup_window=food_listing.pickup_window,
            pickup_code=str(uuid.uuid4())[:6].upper()
        )

        return Response({'message': 'Donation request submitted'}, status=201)
    
class AcceptDonationView(APIView):
    permission_classes = [IsAuthenticated]

    def post(self, request, interaction_id):
        interaction = get_object_or_404(
            Interaction, id=interaction_id, business=request.user.provider_profile,
            interaction_type=Interaction.InteractionType.DONATION
        )

        if interaction.status != Interaction.Status.PENDING:
            return Response({'error': 'Only pending donations can be accepted.'}, status=400)

        interaction.status = Interaction.Status.READY_FOR_PICKUP
        interaction.save()

        # Optionally: trigger notification to NGO

        return Response({'message': 'Donation accepted and marked as ready for pickup'}, status=200)
    
class RejectDonationView(APIView):
    permission_classes = [IsAuthenticated]

    def post(self, request, interaction_id):
        interaction = get_object_or_404(
            Interaction, id=interaction_id, business=request.user.provider_profile,
            interaction_type=Interaction.InteractionType.DONATION
        )

        if interaction.status != Interaction.Status.PENDING:
            return Response({'error': 'Only pending donations can be rejected.'}, status=400)

        reason = request.data.get('rejectionReason', '')
        interaction.status = Interaction.Status.REJECTED
        interaction.rejection_reason = reason
        interaction.save()

        # Optionally: trigger notification to NGO

        return Response({'message': 'Donation request rejected'}, status=200)

>>>>>>> 52db9530
<|MERGE_RESOLUTION|>--- conflicted
+++ resolved
@@ -342,9 +342,133 @@
                 'food_items': review.food_items_snapshot
             }
         }
-<<<<<<< HEAD
     }, status=status.HTTP_200_OK)
-=======
+
+
+# ========================Review Functions=====================:
+
+@api_view(['GET'])
+@permission_classes([IsAuthenticated])
+def check_interaction_review_status(request, interaction_id):
+    """Check if an interaction can be reviewed or already has a review"""
+    
+    # Check if interaction exists and belongs to current user
+    try:
+        interaction = Interaction.objects.get(id=interaction_id, user=request.user)
+    except Interaction.DoesNotExist:
+        return Response({
+            'error': {
+                'code': 'NOT_FOUND',
+                'message': 'Interaction not found or does not belong to you'
+            }
+        }, status=status.HTTP_404_NOT_FOUND)
+    
+    # Check if user can review (only customers and NGOs)
+    can_review = (
+        interaction.status == 'completed' and 
+        request.user.user_type in ['customer', 'ngo']
+    )
+    
+    # Check if review already exists
+    has_review = hasattr(interaction, 'review')
+    review_id = str(interaction.review.id) if has_review else None
+    
+    return Response({
+        'interaction_id': str(interaction_id),
+        'can_review': can_review,
+        'has_review': has_review,
+        'review_id': review_id,
+        'interaction_status': interaction.status,
+        'completed_at': interaction.completed_at.isoformat() if interaction.completed_at else None
+    }, status=status.HTTP_200_OK)
+
+
+@api_view(['GET'])
+@permission_classes([IsAuthenticated])
+def get_interaction_review(request, interaction_id):
+    """Get the review for a specific interaction (business owner only)"""
+    
+    # Only food providers can access this endpoint
+    if request.user.user_type != 'provider':
+        return Response({
+            'error': {
+                'code': 'PERMISSION_DENIED',
+                'message': 'Only food providers can view interaction reviews'
+            }
+        }, status=status.HTTP_403_FORBIDDEN)
+    
+    # Check if provider profile exists
+    if not hasattr(request.user, 'provider_profile'):
+        return Response({
+            'error': {
+                'code': 'PROFILE_NOT_FOUND',
+                'message': 'Provider profile not found'
+            }
+        }, status=status.HTTP_404_NOT_FOUND)
+    
+    # Get interaction for this business
+    try:
+        interaction = Interaction.objects.get(
+            id=interaction_id,
+            business=request.user.provider_profile
+        )
+    except Interaction.DoesNotExist:
+        return Response({
+            'error': {
+                'code': 'NOT_FOUND',
+                'message': 'Interaction not found for your business'
+            }
+        }, status=status.HTTP_404_NOT_FOUND)
+    
+    # Check if review exists
+    if not hasattr(interaction, 'review'):
+        return Response({
+            'has_review': False,
+            'interaction_id': str(interaction_id),
+            'interaction_status': interaction.status,
+            'total_amount': float(interaction.total_amount),
+            'completed_at': interaction.completed_at.isoformat() if interaction.completed_at else None
+        }, status=status.HTTP_200_OK)
+    
+    # Return review data
+    review = interaction.review
+    
+    # Only show active reviews to business
+    if review.status != 'active':
+        return Response({
+            'has_review': False,
+            'interaction_id': str(interaction_id),
+            'message': 'Review exists but is not active'
+        }, status=status.HTTP_200_OK)
+    
+    # Get reviewer name
+    reviewer_name = review.reviewer.email
+    if review.reviewer.user_type == 'customer' and hasattr(review.reviewer, 'customer_profile'):
+        reviewer_name = review.reviewer.customer_profile.full_name
+    elif review.reviewer.user_type == 'ngo' and hasattr(review.reviewer, 'ngo_profile'):
+        reviewer_name = review.reviewer.ngo_profile.organisation_name
+    
+    return Response({
+        'has_review': True,
+        'interaction_id': str(interaction_id),
+        'review': {
+            'id': str(review.id),
+            'general_rating': review.general_rating,
+            'general_comment': review.general_comment,
+            'food_review': review.food_review,
+            'business_review': review.business_review,
+            'review_source': review.review_source,
+            'created_at': review.created_at.isoformat(),
+            'reviewer': {
+                'name': reviewer_name,
+                'user_type': review.reviewer.user_type
+            },
+            'interaction_details': {
+                'type': review.interaction_type,
+                'total_amount': float(review.interaction_total_amount),
+                'food_items': review.food_items_snapshot
+            }
+        }
     }, status=status.HTTP_200_OK)
 
 class DonationRequestView(APIView):
@@ -428,5 +552,3 @@
         # Optionally: trigger notification to NGO
 
         return Response({'message': 'Donation request rejected'}, status=200)
-
->>>>>>> 52db9530
