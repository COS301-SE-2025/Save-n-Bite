<<<<<<< HEAD
# Updated urls.py file

from django.urls import path
from .views import (
    AcceptDonationView,
    CartView,
    AddToCartView,
    DonationRequestView,
    RejectDonationView,
    RemoveCartItemView,
    CheckoutView,
    OrderListView,
    OrderDetailView,
    UpdateInteractionStatusView,  # Add this import
    check_interaction_review_status,
    get_interaction_review,
    BusinessHistoryView, 
    InitiateCheckoutView,
    CompleteCheckoutView,
    NGODonationRequestsView,
    CancelDonationView
    #admin_views
)

urlpatterns = [
    path('', CartView.as_view(), name='cart'),
    path('add/', AddToCartView.as_view(), name='add-to-cart'),
    path('remove/', RemoveCartItemView.as_view(), name='remove-from-cart'),
    path('checkout/', CheckoutView.as_view(), name='checkout'),
    path('orders/', OrderListView.as_view(), name='order-list'),
    path('orders/<uuid:order_id>/', OrderDetailView.as_view(), name='order-detail'),
    path('interactions/<uuid:interaction_id>/review-status/', check_interaction_review_status, name='check_interaction_review_status'),
    path('interactions/<uuid:interaction_id>/review/', get_interaction_review, name='get_interaction_review'),
        # Admin endpoints
    #path('admin/transactions/', admin_views.admin_get_all_transactions, name='admin_get_all_transactions'),
    #path('admin/transactions/update-status/', admin_views.admin_update_transaction_status, name='admin_update_transaction_status'),
    path('donation/request/', DonationRequestView.as_view(), name='donation-request'),
    path('donation/<uuid:interaction_id>/accept/', AcceptDonationView.as_view(), name='donation-accept'),
    path('donation/<uuid:interaction_id>/reject/', RejectDonationView.as_view(), name='donation-reject'),
    path('business/history/', BusinessHistoryView.as_view(), name='business-history'),
    path('interactions/<uuid:interaction_id>/status/', UpdateInteractionStatusView.as_view(), name='update_interaction_status'), 
    path('checkout/initiate/', InitiateCheckoutView.as_view(), name='initiate-checkout'),
    path('checkout/complete/', CompleteCheckoutView.as_view(), name='complete-checkout'),
    path('donations/<uuid:interaction_id>/cancel/', CancelDonationView.as_view(), name='cancel-donation'),
    path('ngo/history/', NGODonationRequestsView.as_view(), name='ngo-history'),
=======
# Updated urls.py file

from django.urls import path

from .views import (
    AcceptDonationView,
    CartView,
    AddToCartView,
    DonationRequestView,
    RejectDonationView,
    RemoveCartItemView,
    CheckoutView,
    OrderListView,
    OrderDetailView,
    UpdateInteractionStatusView,  
    check_interaction_review_status,
    get_interaction_review,
    BusinessHistoryView, 
    InitiateCheckoutView,
    CompleteCheckoutView,
)

from . import admin_views




urlpatterns = [
    path('', CartView.as_view(), name='cart'),
    path('add/', AddToCartView.as_view(), name='add-to-cart'),
    path('remove/', RemoveCartItemView.as_view(), name='remove-from-cart'),
    path('checkout/', CheckoutView.as_view(), name='checkout'),
    path('orders/', OrderListView.as_view(), name='order-list'),
    path('orders/<uuid:order_id>/', OrderDetailView.as_view(), name='order-detail'),
    path('interactions/<uuid:interaction_id>/review-status/', check_interaction_review_status, name='check_interaction_review_status'),
    path('interactions/<uuid:interaction_id>/review/', get_interaction_review, name='get_interaction_review'),
        # Admin endpoints
    path('admin/transactions/', admin_views.admin_get_all_transactions, name='admin_get_all_transactions'),
    #path('admin/transactions/update-status/', admin_views.admin_update_transaction_status, name='admin_update_transaction_status'),
    path('donation/request/', DonationRequestView.as_view(), name='donation-request'),
    path('donation/<uuid:interaction_id>/accept/', AcceptDonationView.as_view(), name='donation-accept'),
    path('donation/<uuid:interaction_id>/reject/', RejectDonationView.as_view(), name='donation-reject'),
    path('business/history/', BusinessHistoryView.as_view(), name='business-history'),
    path('interactions/<uuid:interaction_id>/status/', UpdateInteractionStatusView.as_view(), name='update_interaction_status'), 
    path('checkout/initiate/', InitiateCheckoutView.as_view(), name='initiate-checkout'),
    path('checkout/complete/', CompleteCheckoutView.as_view(), name='complete-checkout'),
>>>>>>> 073dd2ad
]<|MERGE_RESOLUTION|>--- conflicted
+++ resolved
@@ -1,95 +1,45 @@
-<<<<<<< HEAD
-# Updated urls.py file
-
-from django.urls import path
-from .views import (
-    AcceptDonationView,
-    CartView,
-    AddToCartView,
-    DonationRequestView,
-    RejectDonationView,
-    RemoveCartItemView,
-    CheckoutView,
-    OrderListView,
-    OrderDetailView,
-    UpdateInteractionStatusView,  # Add this import
-    check_interaction_review_status,
-    get_interaction_review,
-    BusinessHistoryView, 
-    InitiateCheckoutView,
-    CompleteCheckoutView,
-    NGODonationRequestsView,
-    CancelDonationView
-    #admin_views
-)
-
-urlpatterns = [
-    path('', CartView.as_view(), name='cart'),
-    path('add/', AddToCartView.as_view(), name='add-to-cart'),
-    path('remove/', RemoveCartItemView.as_view(), name='remove-from-cart'),
-    path('checkout/', CheckoutView.as_view(), name='checkout'),
-    path('orders/', OrderListView.as_view(), name='order-list'),
-    path('orders/<uuid:order_id>/', OrderDetailView.as_view(), name='order-detail'),
-    path('interactions/<uuid:interaction_id>/review-status/', check_interaction_review_status, name='check_interaction_review_status'),
-    path('interactions/<uuid:interaction_id>/review/', get_interaction_review, name='get_interaction_review'),
-        # Admin endpoints
-    #path('admin/transactions/', admin_views.admin_get_all_transactions, name='admin_get_all_transactions'),
-    #path('admin/transactions/update-status/', admin_views.admin_update_transaction_status, name='admin_update_transaction_status'),
-    path('donation/request/', DonationRequestView.as_view(), name='donation-request'),
-    path('donation/<uuid:interaction_id>/accept/', AcceptDonationView.as_view(), name='donation-accept'),
-    path('donation/<uuid:interaction_id>/reject/', RejectDonationView.as_view(), name='donation-reject'),
-    path('business/history/', BusinessHistoryView.as_view(), name='business-history'),
-    path('interactions/<uuid:interaction_id>/status/', UpdateInteractionStatusView.as_view(), name='update_interaction_status'), 
-    path('checkout/initiate/', InitiateCheckoutView.as_view(), name='initiate-checkout'),
-    path('checkout/complete/', CompleteCheckoutView.as_view(), name='complete-checkout'),
-    path('donations/<uuid:interaction_id>/cancel/', CancelDonationView.as_view(), name='cancel-donation'),
-    path('ngo/history/', NGODonationRequestsView.as_view(), name='ngo-history'),
-=======
-# Updated urls.py file
-
-from django.urls import path
-
-from .views import (
-    AcceptDonationView,
-    CartView,
-    AddToCartView,
-    DonationRequestView,
-    RejectDonationView,
-    RemoveCartItemView,
-    CheckoutView,
-    OrderListView,
-    OrderDetailView,
-    UpdateInteractionStatusView,  
-    check_interaction_review_status,
-    get_interaction_review,
-    BusinessHistoryView, 
-    InitiateCheckoutView,
-    CompleteCheckoutView,
-)
-
-from . import admin_views
-
-
-
-
-urlpatterns = [
-    path('', CartView.as_view(), name='cart'),
-    path('add/', AddToCartView.as_view(), name='add-to-cart'),
-    path('remove/', RemoveCartItemView.as_view(), name='remove-from-cart'),
-    path('checkout/', CheckoutView.as_view(), name='checkout'),
-    path('orders/', OrderListView.as_view(), name='order-list'),
-    path('orders/<uuid:order_id>/', OrderDetailView.as_view(), name='order-detail'),
-    path('interactions/<uuid:interaction_id>/review-status/', check_interaction_review_status, name='check_interaction_review_status'),
-    path('interactions/<uuid:interaction_id>/review/', get_interaction_review, name='get_interaction_review'),
-        # Admin endpoints
-    path('admin/transactions/', admin_views.admin_get_all_transactions, name='admin_get_all_transactions'),
-    #path('admin/transactions/update-status/', admin_views.admin_update_transaction_status, name='admin_update_transaction_status'),
-    path('donation/request/', DonationRequestView.as_view(), name='donation-request'),
-    path('donation/<uuid:interaction_id>/accept/', AcceptDonationView.as_view(), name='donation-accept'),
-    path('donation/<uuid:interaction_id>/reject/', RejectDonationView.as_view(), name='donation-reject'),
-    path('business/history/', BusinessHistoryView.as_view(), name='business-history'),
-    path('interactions/<uuid:interaction_id>/status/', UpdateInteractionStatusView.as_view(), name='update_interaction_status'), 
-    path('checkout/initiate/', InitiateCheckoutView.as_view(), name='initiate-checkout'),
-    path('checkout/complete/', CompleteCheckoutView.as_view(), name='complete-checkout'),
->>>>>>> 073dd2ad
+# Updated urls.py file
+
+from django.urls import path
+from .views import (
+    AcceptDonationView,
+    CartView,
+    AddToCartView,
+    DonationRequestView,
+    RejectDonationView,
+    RemoveCartItemView,
+    CheckoutView,
+    OrderListView,
+    OrderDetailView,
+    UpdateInteractionStatusView,  # Add this import
+    check_interaction_review_status,
+    get_interaction_review,
+    BusinessHistoryView, 
+    InitiateCheckoutView,
+    CompleteCheckoutView,
+    NGODonationRequestsView,
+    CancelDonationView
+)
+from . import admin_views
+
+urlpatterns = [
+    path('', CartView.as_view(), name='cart'),
+    path('add/', AddToCartView.as_view(), name='add-to-cart'),
+    path('remove/', RemoveCartItemView.as_view(), name='remove-from-cart'),
+    path('checkout/', CheckoutView.as_view(), name='checkout'),
+    path('orders/', OrderListView.as_view(), name='order-list'),
+    path('orders/<uuid:order_id>/', OrderDetailView.as_view(), name='order-detail'),
+    path('interactions/<uuid:interaction_id>/review-status/', check_interaction_review_status, name='check_interaction_review_status'),
+    path('interactions/<uuid:interaction_id>/review/', get_interaction_review, name='get_interaction_review'),
+        # Admin endpoints
+    path('admin/transactions/', admin_views.admin_get_all_transactions, name='admin_get_all_transactions'),
+    path('donation/request/', DonationRequestView.as_view(), name='donation-request'),
+    path('donation/<uuid:interaction_id>/accept/', AcceptDonationView.as_view(), name='donation-accept'),
+    path('donation/<uuid:interaction_id>/reject/', RejectDonationView.as_view(), name='donation-reject'),
+    path('business/history/', BusinessHistoryView.as_view(), name='business-history'),
+    path('interactions/<uuid:interaction_id>/status/', UpdateInteractionStatusView.as_view(), name='update_interaction_status'), 
+    path('checkout/initiate/', InitiateCheckoutView.as_view(), name='initiate-checkout'),
+    path('checkout/complete/', CompleteCheckoutView.as_view(), name='complete-checkout'),
+    path('donations/<uuid:interaction_id>/cancel/', CancelDonationView.as_view(), name='cancel-donation'),
+    path('ngo/history/', NGODonationRequestsView.as_view(), name='ngo-history'),
 ]