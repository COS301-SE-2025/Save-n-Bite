--- conflicted
+++ resolved
@@ -1,58 +1,36 @@
-name: frontend
-on:
-  push:
-<<<<<<< HEAD
-    branches: [ backend ]
-  pull_request:
-    branches: [  backend ]
-
-=======
-    branches: [main]
-  pull_request:
-    branches: [main]
->>>>>>> fd1dff37
-env:
-  NODE_VERSION: 20
-jobs:
-  frontend-tests:
-    runs-on: ubuntu-latest
-    defaults:
-      run:
-        working-directory: ./save-n-bite-frontend
-    steps:
-      - name: Checkout code
-        uses: actions/checkout@v4
-      - name: Setup Node
-        uses: actions/setup-node@v4
-        with:
-          node-version: ${{env.NODE_VERSION}}
-          cache: 'npm'
-          cache-dependency-path: './save-n-bite-frontend/package-lock.json'
-<<<<<<< HEAD
-          
-      - name: Install dependencies
-        run: npm i
-        
-      - name: Run Vitest
-        run: npm test
-        
-      - name: Upload coverage to Codecov
-        uses: codecov/codecov-action@v3
-=======
-      - name: Install Dependencies
-        run: npm install
-      - name: Run Tests with Coverage
-        run: npm run test:coverage
-      - name: Upload coverage reports to Codecov
-        uses: codecov/codecov-action@v4
->>>>>>> fd1dff37
-        with:
-          directory: ./save-n-bite-frontend/coverage
-          fail_ci_if_error: true
-          token: ${{ secrets.CODECOV_TOKEN }}
-      - name: Comment PR with Coverage
-        if: github.event_name == 'pull_request'
-        uses: romeovs/lcov-reporter-action@v0.3.1
-        with:
-          github-token: ${{ secrets.GITHUB_TOKEN }}
+name: frontend
+on:
+  push:
+    branches: [ backend ]
+  pull_request:
+    branches: [  backend ]
+
+env:
+  NODE_VERSION: 20
+jobs:
+  frontend-tests:
+    runs-on: ubuntu-latest
+    defaults:
+      run:
+        working-directory: ./save-n-bite-frontend
+    steps:
+      - name: Checkout code
+        uses: actions/checkout@v4
+      - name: Setup Node
+        uses: actions/setup-node@v4
+        with:
+          node-version: ${{env.NODE_VERSION}}
+          cache: 'npm'
+          cache-dependency-path: './save-n-bite-frontend/package-lock.json'
+          
+      - name: Install dependencies
+        run: npm i
+        
+      - name: Run Vitest
+        run: npm test
+        
+      - name: Upload coverage to Codecov
+        uses: codecov/codecov-action@v3
+        with:
+          github-token: ${{ secrets.GITHUB_TOKEN }}
           lcov-file: ./save-n-bite-frontend/coverage/lcov.info