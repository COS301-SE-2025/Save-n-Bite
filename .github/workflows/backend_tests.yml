<<<<<<< HEAD
name: Backend

on:
  push:
    branches: [ dev ]
  pull_request:
    branches: [ dev ]
  workflow_dispatch:
    inputs:
      run_coverage:
        description: 'Run test coverage report'
        required: false
        default: 'false'
        type: boolean

jobs:
  test:
    runs-on: ubuntu-latest

    defaults:
      run:
        working-directory: save-n-bite-backend

    steps:
    - uses: actions/checkout@v4

    - name: Set up Python
      uses: actions/setup-python@v4
      with:
        python-version: '3.11'

    - name: Install Poetry
      run: |
        curl -sSL https://install.python-poetry.org | python3 -
        echo "$HOME/.local/bin" >> $GITHUB_PATH  # Adds Poetry to PATH

    - name: Cache virtualenv and Poetry
      uses: actions/cache@v3
      with:
        path: |
          ~/.cache/pip
          ~/.cache/pypoetry
        key: ${{ runner.os }}-poetry-${{ hashFiles('save-n-bite-backend/poetry.lock') }}
        restore-keys: |
          ${{ runner.os }}-poetry-

    - name: Install dependencies with Poetry (including dev)
      run: poetry install --with dev

    - name: Install additional test dependencies
      run: |
        poetry run pip install model_bakery
        poetry run pip install celery
        poetry run pip install azure-storage-blob

    - name: Set up environment variables
      run: |
        echo "DEBUG=True" >> $GITHUB_ENV
        echo "SECRET_KEY=test-secret-key-for-ci" >> $GITHUB_ENV

    - name: Run reviews tests
      run: poetry run pytest reviews/ -v

    - name: Run scheduling tests
      run: poetry run pytest scheduling/ -v

    - name: Run food_listings tests
      run: poetry run pytest food_listings/ -v

    - name: Run notifications tests
      run: poetry run pytest notifications/ -v

    - name: Run admin_system tests
      run: poetry run pytest admin_system/ -v
=======
name: Django CI Tests

on:
  push:
    branches: [ dev ]
  pull_request:
    branches: [ dev ]
  workflow_dispatch:
    inputs:
      run_coverage:
        description: 'Run test coverage report'
        required: false
        default: 'false'
        type: boolean

jobs:
  test:
    runs-on: ubuntu-latest

    # Set up PostgreSQL service for testing
    services:
      postgres:
        image: postgres:13
        env:
          POSTGRES_PASSWORD: postgres
          POSTGRES_DB: test_savenbite_db
        options: >-
          --health-cmd pg_isready
          --health-interval 10s
          --health-timeout 5s
          --health-retries 5
        ports:
          - 5432:5432

      redis:
        image: redis:7
        options: >-
          --health-cmd "redis-cli ping"
          --health-interval 10s
          --health-timeout 5s
          --health-retries 5
        ports:
          - 6379:6379

    defaults:
      run:
        working-directory: save-n-bite-backend

    steps:
    - uses: actions/checkout@v4

    - name: Set up Python
      uses: actions/setup-python@v4
      with:
        python-version: '3.11'

    - name: Install Poetry
      run: |
        curl -sSL https://install.python-poetry.org | python3 -
        echo "$HOME/.local/bin" >> $GITHUB_PATH

    - name: Cache Poetry dependencies
      uses: actions/cache@v3
      with:
        path: |
          ~/.cache/pip
          ~/.cache/pypoetry
          save-n-bite-backend/.venv
        key: ${{ runner.os }}-poetry-${{ hashFiles('save-n-bite-backend/poetry.lock') }}
        restore-keys: |
          ${{ runner.os }}-poetry-

    - name: Configure Poetry
      run: |
        poetry config virtualenvs.create true
        poetry config virtualenvs.in-project true

    - name: Install dependencies with Poetry
      run: |
        poetry install --with dev
        # Ensure all test dependencies are properly installed
        poetry run pip install model_bakery coverage pytest-html

    - name: Create test environment file
      run: |
        cat > .env << EOF
        DEBUG=True
        SECRET_KEY=test-secret-key-for-github-actions-very-long-and-secure
        DB_NAME=test_savenbite_db
        DB_USER=postgres
        DB_PASSWORD=postgres
        DB_HOST=localhost
        DB_PORT=5432
        REDIS_URL=redis://localhost:6379/0
        ALLOWED_HOSTS=localhost,127.0.0.1
        CORS_ALLOWED_ORIGINS=http://localhost:3000,http://127.0.0.1:3000
        EOF

    - name: Run migrations
      run: poetry run python manage.py migrate

    - name: Run Django system check
      run: poetry run python manage.py check

    - name: Run reviews tests
      run: poetry run pytest reviews/ -v

    - name: Run scheduling tests  
      run: poetry run pytest scheduling/ -v

    - name: Run food_listings tests
      run: poetry run pytest food_listings/ -v

    - name: Run notifications tests
      run: poetry run pytest notifications/ -v

    - name: Run admin_system tests
      run: poetry run pytest admin_system/ -v

    - name: Run authentication tests (if exists)
      run: |
        if [ -d "authentication" ]; then
          poetry run pytest authentication/ -v
        fi

    - name: Run coverage report (if requested)
      if: ${{ github.event.inputs.run_coverage == 'true' || github.event_name == 'pull_request' }}
      run: poetry run pytest --cov=. --cov-report=html --cov-report=term-missing

    - name: Upload coverage reports
      if: ${{ github.event.inputs.run_coverage == 'true' || github.event_name == 'pull_request' }}
      uses: actions/upload-artifact@v3
      with:
        name: coverage-report
        path: save-n-bite-backend/htmlcov/
>>>>>>> 08dce443
<|MERGE_RESOLUTION|>--- conflicted
+++ resolved
@@ -1,80 +1,4 @@
-<<<<<<< HEAD
 name: Backend
-
-on:
-  push:
-    branches: [ dev ]
-  pull_request:
-    branches: [ dev ]
-  workflow_dispatch:
-    inputs:
-      run_coverage:
-        description: 'Run test coverage report'
-        required: false
-        default: 'false'
-        type: boolean
-
-jobs:
-  test:
-    runs-on: ubuntu-latest
-
-    defaults:
-      run:
-        working-directory: save-n-bite-backend
-
-    steps:
-    - uses: actions/checkout@v4
-
-    - name: Set up Python
-      uses: actions/setup-python@v4
-      with:
-        python-version: '3.11'
-
-    - name: Install Poetry
-      run: |
-        curl -sSL https://install.python-poetry.org | python3 -
-        echo "$HOME/.local/bin" >> $GITHUB_PATH  # Adds Poetry to PATH
-
-    - name: Cache virtualenv and Poetry
-      uses: actions/cache@v3
-      with:
-        path: |
-          ~/.cache/pip
-          ~/.cache/pypoetry
-        key: ${{ runner.os }}-poetry-${{ hashFiles('save-n-bite-backend/poetry.lock') }}
-        restore-keys: |
-          ${{ runner.os }}-poetry-
-
-    - name: Install dependencies with Poetry (including dev)
-      run: poetry install --with dev
-
-    - name: Install additional test dependencies
-      run: |
-        poetry run pip install model_bakery
-        poetry run pip install celery
-        poetry run pip install azure-storage-blob
-
-    - name: Set up environment variables
-      run: |
-        echo "DEBUG=True" >> $GITHUB_ENV
-        echo "SECRET_KEY=test-secret-key-for-ci" >> $GITHUB_ENV
-
-    - name: Run reviews tests
-      run: poetry run pytest reviews/ -v
-
-    - name: Run scheduling tests
-      run: poetry run pytest scheduling/ -v
-
-    - name: Run food_listings tests
-      run: poetry run pytest food_listings/ -v
-
-    - name: Run notifications tests
-      run: poetry run pytest notifications/ -v
-
-    - name: Run admin_system tests
-      run: poetry run pytest admin_system/ -v
-=======
-name: Django CI Tests
 
 on:
   push:
@@ -208,5 +132,4 @@
       uses: actions/upload-artifact@v3
       with:
         name: coverage-report
-        path: save-n-bite-backend/htmlcov/
->>>>>>> 08dce443
+        path: save-n-bite-backend/htmlcov/