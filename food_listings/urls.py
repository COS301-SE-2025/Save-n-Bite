# food_listings/urls.py

from django.urls import path
from . import views

app_name = 'food_listings'

urlpatterns = [
    # Provider endpoints
    path('provider/listings/', views.get_provider_listings, name='provider_listings'),
    path('provider/listings/create/', views.create_food_listing, name='create_listing'),
    path('provider/listings/<uuid:listing_id>/', views.update_food_listing, name='update_listing'),
    
    # Customer browsing endpoints
    path('food-listings/', views.browse_food_listings, name='browse_listings'),
    path('food-listings/<uuid:listing_id>/', views.get_food_listing_details, name='listing_details'),
<<<<<<< HEAD
    
    # # Cart endpoints
    # path('cart/', views.get_cart_items, name='get_cart'),
    # path('cart/add/', views.add_to_cart, name='add_to_cart'),
    # path('cart/remove/', views.remove_from_cart, name='remove_from_cart'),
    # path('cart/checkout/', views.checkout_cart, name='checkout'),
    
    # # Order endpoints
    # path('orders/<uuid:order_id>/pickup/', views.get_pickup_details, name='pickup_details'),
=======
>>>>>>> 9a0db906
]<|MERGE_RESOLUTION|>--- conflicted
+++ resolved
@@ -14,16 +14,4 @@
     # Customer browsing endpoints
     path('food-listings/', views.browse_food_listings, name='browse_listings'),
     path('food-listings/<uuid:listing_id>/', views.get_food_listing_details, name='listing_details'),
-<<<<<<< HEAD
-    
-    # # Cart endpoints
-    # path('cart/', views.get_cart_items, name='get_cart'),
-    # path('cart/add/', views.add_to_cart, name='add_to_cart'),
-    # path('cart/remove/', views.remove_from_cart, name='remove_from_cart'),
-    # path('cart/checkout/', views.checkout_cart, name='checkout'),
-    
-    # # Order endpoints
-    # path('orders/<uuid:order_id>/pickup/', views.get_pickup_details, name='pickup_details'),
-=======
->>>>>>> 9a0db906
 ]