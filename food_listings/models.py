--- conflicted
+++ resolved
@@ -97,112 +97,4 @@
         if self.quantity_available <= 0 and self.status == 'active':
             self.status = 'sold_out'
         
-<<<<<<< HEAD
-        super().save(*args, **kwargs)
-
-# class CartItem(models.Model):
-#     """Model to represent items in a user's cart"""
-#     id = models.UUIDField(primary_key=True, default=uuid.uuid4, editable=False)
-#     user = models.ForeignKey(
-#         User, 
-#         on_delete=models.CASCADE, 
-#         related_name='cart_items',
-#         limit_choices_to={'user_type': 'customer'}
-#     )
-#     listing = models.ForeignKey(FoodListing, on_delete=models.CASCADE)
-#     quantity = models.PositiveIntegerField(default=1)
-#     added_at = models.DateTimeField(auto_now_add=True)
-    
-#     class Meta:
-#         unique_together = ['user', 'listing']  # Prevent duplicate items in cart
-#         ordering = ['-added_at']
-    
-#     def __str__(self):
-#         return f"{self.user.email} - {self.listing.name} (x{self.quantity})"
-    
-#     @property
-#     def total_price(self):
-#         """Calculate total price for this cart item"""
-#         return self.listing.discounted_price * self.quantity
-
-
-# class Order(models.Model):
-#     """Model to represent completed orders"""
-#     STATUS_CHOICES = [
-#         ('confirmed', 'Confirmed'),
-#         ('ready_for_pickup', 'Ready for Pickup'),
-#         ('completed', 'Completed'),
-#         ('cancelled', 'Cancelled'),
-#     ]
-    
-#     PAYMENT_METHOD_CHOICES = [
-#         ('card', 'Card'),
-#         ('cash', 'Cash'),
-#         ('digital_wallet', 'Digital Wallet'),
-#     ]
-    
-#     id = models.UUIDField(primary_key=True, default=uuid.uuid4, editable=False)
-#     user = models.ForeignKey(
-#         User, 
-#         on_delete=models.CASCADE, 
-#         related_name='orders',
-#         limit_choices_to={'user_type': 'customer'}
-#     )
-#     provider = models.ForeignKey(
-#         User,
-#         on_delete=models.CASCADE,
-#         related_name='received_orders',
-#         limit_choices_to={'user_type': 'provider'}
-#     )
-    
-#     # Order details
-#     total_amount = models.DecimalField(max_digits=10, decimal_places=2)
-#     status = models.CharField(max_length=20, choices=STATUS_CHOICES, default='confirmed')
-#     pickup_code = models.CharField(max_length=20, unique=True)
-    
-#     # Payment information
-#     payment_method = models.CharField(max_length=20, choices=PAYMENT_METHOD_CHOICES)
-#     payment_status = models.CharField(max_length=20, default='completed')
-    
-#     # Additional information
-#     special_instructions = models.TextField(blank=True, null=True)
-    
-#     # Timestamps
-#     created_at = models.DateTimeField(auto_now_add=True)
-#     updated_at = models.DateTimeField(auto_now=True)
-    
-#     class Meta:
-#         ordering = ['-created_at']
-    
-#     def __str__(self):
-#         return f"Order {self.pickup_code} - {self.user.email}"
-    
-#     def save(self, *args, **kwargs):
-#         # Generate pickup code if not set
-#         if not self.pickup_code:
-#             import random
-#             import string
-#             self.pickup_code = ''.join(random.choices(string.ascii_uppercase + string.digits, k=6))
-#         super().save(*args, **kwargs)
-
-
-# class OrderItem(models.Model):
-#     """Model to represent individual items within an order"""
-#     id = models.UUIDField(primary_key=True, default=uuid.uuid4, editable=False)
-#     order = models.ForeignKey(Order, on_delete=models.CASCADE, related_name='items')
-#     listing = models.ForeignKey(FoodListing, on_delete=models.CASCADE)
-#     quantity = models.PositiveIntegerField()
-#     price_per_item = models.DecimalField(max_digits=10, decimal_places=2)
-    
-#     def __str__(self):
-#         return f"{self.order.pickup_code} - {self.listing.name} (x{self.quantity})"
-    
-#     @property
-#     def total_price(self):
-#         """Calculate total price for this order item"""
-#         return self.price_per_item * self.quantity
-
-# # Create your models here.
-=======
-        super().save(*args, **kwargs)
->>>>>>> 9a0db906
+        super().save(*args, **kwargs)