# food_listings/admin.py

from django.contrib import admin
<<<<<<< HEAD
from .models import FoodListing#, CartItem, Order, OrderItem
=======
from .models import FoodListing
>>>>>>> 9a0db906

@admin.register(FoodListing)
class FoodListingAdmin(admin.ModelAdmin):
    list_display = ['name', 'provider', 'food_type', 'discounted_price', 'quantity_available', 'status', 'expiry_date', 'created_at']
    list_filter = ['food_type', 'status', 'created_at', 'expiry_date']
    search_fields = ['name', 'provider__email', 'provider__provider_profile__business_name']
    readonly_fields = ['id', 'created_at', 'updated_at', 'savings', 'discount_percentage']
    
    fieldsets = (
        ('Basic Information', {
            'fields': ('id', 'name', 'description', 'food_type', 'provider')
        }),
        ('Pricing', {
            'fields': ('original_price', 'discounted_price', 'savings', 'discount_percentage')
        }),
        ('Quantity & Availability', {
            'fields': ('quantity', 'quantity_available', 'status')
        }),
        ('Dates & Pickup', {
            'fields': ('expiry_date', 'pickup_window')
        }),
        ('Additional Info', {
            'fields': ('images', 'allergens', 'dietary_info')
        }),
        ('Timestamps', {
            'fields': ('created_at', 'updated_at')
        }),
<<<<<<< HEAD
    )

# @admin.register(CartItem)
# class CartItemAdmin(admin.ModelAdmin):
#     list_display = ['user', 'listing', 'quantity', 'total_price', 'added_at']
#     list_filter = ['added_at']
#     search_fields = ['user__email', 'listing__name']

# @admin.register(Order)
# class OrderAdmin(admin.ModelAdmin):
#     list_display = ['pickup_code', 'user', 'provider', 'total_amount', 'status', 'payment_method', 'created_at']
#     list_filter = ['status', 'payment_method', 'created_at']
#     search_fields = ['pickup_code', 'user__email', 'provider__provider_profile__business_name']
#     readonly_fields = ['id', 'pickup_code', 'created_at', 'updated_at']
    
#     fieldsets = (
#         ('Order Information', {
#             'fields': ('id', 'pickup_code', 'user', 'provider', 'status')
#         }),
#         ('Payment', {
#             'fields': ('total_amount', 'payment_method', 'payment_status')
#         }),
#         ('Additional', {
#             'fields': ('special_instructions',)
#         }),
#         ('Timestamps', {
#             'fields': ('created_at', 'updated_at')
#         }),
#     )

# @admin.register(OrderItem)
# class OrderItemAdmin(admin.ModelAdmin):
#     list_display = ['order', 'listing', 'quantity', 'price_per_item', 'total_price']
#     search_fields = ['order__pickup_code', 'listing__name']

# # Register your models here.
=======
    )
>>>>>>> 9a0db906
<|MERGE_RESOLUTION|>--- conflicted
+++ resolved
@@ -1,11 +1,7 @@
 # food_listings/admin.py
 
 from django.contrib import admin
-<<<<<<< HEAD
-from .models import FoodListing#, CartItem, Order, OrderItem
-=======
 from .models import FoodListing
->>>>>>> 9a0db906
 
 @admin.register(FoodListing)
 class FoodListingAdmin(admin.ModelAdmin):
@@ -33,43 +29,4 @@
         ('Timestamps', {
             'fields': ('created_at', 'updated_at')
         }),
-<<<<<<< HEAD
-    )
-
-# @admin.register(CartItem)
-# class CartItemAdmin(admin.ModelAdmin):
-#     list_display = ['user', 'listing', 'quantity', 'total_price', 'added_at']
-#     list_filter = ['added_at']
-#     search_fields = ['user__email', 'listing__name']
-
-# @admin.register(Order)
-# class OrderAdmin(admin.ModelAdmin):
-#     list_display = ['pickup_code', 'user', 'provider', 'total_amount', 'status', 'payment_method', 'created_at']
-#     list_filter = ['status', 'payment_method', 'created_at']
-#     search_fields = ['pickup_code', 'user__email', 'provider__provider_profile__business_name']
-#     readonly_fields = ['id', 'pickup_code', 'created_at', 'updated_at']
-    
-#     fieldsets = (
-#         ('Order Information', {
-#             'fields': ('id', 'pickup_code', 'user', 'provider', 'status')
-#         }),
-#         ('Payment', {
-#             'fields': ('total_amount', 'payment_method', 'payment_status')
-#         }),
-#         ('Additional', {
-#             'fields': ('special_instructions',)
-#         }),
-#         ('Timestamps', {
-#             'fields': ('created_at', 'updated_at')
-#         }),
-#     )
-
-# @admin.register(OrderItem)
-# class OrderItemAdmin(admin.ModelAdmin):
-#     list_display = ['order', 'listing', 'quantity', 'price_per_item', 'total_price']
-#     search_fields = ['order__pickup_code', 'listing__name']
-
-# # Register your models here.
-=======
-    )
->>>>>>> 9a0db906
+    )