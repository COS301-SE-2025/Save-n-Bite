{
<<<<<<< HEAD
    "workbench.colorTheme": "Abyss"
=======
    "workbench.colorTheme": "Night Pink",
    "python.pythonPath": "venv/bin/python",
    "python.analysis.extraPaths": ["venv/lib/python3.12/site-packages"],
    "python.linting.pylintEnabled": true
>>>>>>> 3267f13d
}<|MERGE_RESOLUTION|>--- conflicted
+++ resolved
@@ -1,10 +1,9 @@
 {
-<<<<<<< HEAD
-    "workbench.colorTheme": "Abyss"
-=======
+
+
     "workbench.colorTheme": "Night Pink",
     "python.pythonPath": "venv/bin/python",
     "python.analysis.extraPaths": ["venv/lib/python3.12/site-packages"],
     "python.linting.pylintEnabled": true
->>>>>>> 3267f13d
+
 }