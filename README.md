--- conflicted
+++ resolved
@@ -1,205 +1,203 @@
-
-<img src="assets/LOGO_WITH_SWMG_AND_GENDAC.png"/>
-
-## *"Reducing Food Waste Through Technology"* 🍎♻️
-
----
-
-<div align="center">
-
-[![Build Status](https://img.shields.io/github/actions/workflow/status/COS301-SE-2025/Save-n-Bite/build.yml?style=for-the-badge&color=green&label=Build)](https://github.com/COS301-SE-2025/Save-n-Bite/actions)
-[![Coverage](https://img.shields.io/coveralls/github/COS301-SE-2025/Save-n-Bite/main?style=for-the-badge&color=9cf)](https://coveralls.io/github/COS301-SE-2025/Save-n-Bite?branch=main)
-[![Issues](https://img.shields.io/github/issues/COS301-SE-2025/Save-n-Bite?style=for-the-badge&color=red)](https://github.com/COS301-SE-2025/Save-n-Bite/issues)
-
-[![Last Commit](https://img.shields.io/github/last-commit/COS301-SE-2025/Save-n-Bite?style=for-the-badge&color=blue)](https://github.com/COS301-SE-2025/Save-n-Bite/commits)
-[![Repo Size](https://img.shields.io/github/repo-size/COS301-SE-2025/Save-n-Bite?style=for-the-badge&color=blueviolet)](https://github.com/COS301-SE-2025/Save-n-Bite)
-[![PRs](https://img.shields.io/github/issues-pr/COS301-SE-2025/Save-n-Bite?style=for-the-badge&color=ff69b4)](https://github.com/COS301-SE-2025/Save-n-Bite/pulls)
-
-[![Languages](https://img.shields.io/github/languages/count/COS301-SE-2025/Save-n-Bite?style=for-the-badge&color=orange)](https://github.com/COS301-SE-2025/Save-n-Bite)
-[![Top Language](https://img.shields.io/github/languages/top/COS301-SE-2025/Save-n-Bite?style=for-the-badge&logo=react&label=React&color=61DAFB)](https://github.com/COS301-SE-2025/Save-n-Bite)
-[![Contributors](https://img.shields.io/github/contributors/COS301-SE-2025/Save-n-Bite?style=for-the-badge&color=success)](https://github.com/COS301-SE-2025/Save-n-Bite/graphs/contributors)
-
-[![Commit Activity](https://img.shields.io/github/commit-activity/w/COS301-SE-2025/Save-n-Bite?style=for-the-badge&color=yellow)](https://github.com/COS301-SE-2025/Save-n-Bite/commits)
-
-</div>
-
-## 📌 Project Description
-**Save n Bite** is a digital platform connecting commercial food providers with individuals and organizations in need with the goal of combating food waste and hunger in South Africa using technology-driven solutions and community collaboration.✊
-
-Key features:  
-- **AI-driven surplus prediction** for optimal food redistribution.  
-- **Real-time inventory** and **secure verification** for users/businesses.  
-- **Gamification** through rewards for donors and a digital garden for users.  
-- **Impact dashboard** tracking meals saved and CO₂ reduction.  
-
-**Pilot Phase:** Launching at the University of Pretoria.  
-
----
-
-## 🛠️ Tech Stack
-<div align="center">
-
-<table>
-  <thead>
-    <tr>
-      <th style="text-align: center;">Category</th>
-      <th style="text-align: center;">Technologies</th>
-    </tr>
-  </thead>
-  <tbody>
-    <tr>
-      <td style="text-align: center;"><strong>Frontend</strong></td>
-      <td style="text-align: center;">
-        <img src="https://img.shields.io/badge/React-61DAFB?style=for-the-badge&logo=react&logoColor=black" />
-      </td>
-    </tr>
-    <tr>
-      <td style="text-align: center;"><strong>Backend</strong></td>
-      <td style="text-align: center;">
-        <img src="https://img.shields.io/badge/Django-092E20?style=for-the-badge&logo=django&logoColor=white" />
-        <img src="https://img.shields.io/badge/DRF-ff1709?style=for-the-badge&logo=django&logoColor=white" />
-        <img src="https://img.shields.io/badge/JWT-000000?style=for-the-badge&logo=jsonwebtokens&logoColor=white" />
-      </td>
-    </tr>
-    <tr>
-      <td style="text-align: center;"><strong>Database</strong></td>
-      <td style="text-align: center;">
-        <img src="https://img.shields.io/badge/PostgreSQL-336791?style=for-the-badge&logo=postgresql&logoColor=white" />
-        <img src="https://img.shields.io/badge/Redis-DC382D?style=for-the-badge&logo=redis&logoColor=white" />
-      </td>
-    </tr>
-    <tr>
-      <td style="text-align: center;"><strong>Cloud</strong></td>
-      <td style="text-align: center;">
-        <img src="https://img.shields.io/badge/Azure-0078D4?style=for-the-badge&logo=microsoftazure&logoColor=white" />
-      </td>
-    </tr>
-    <tr>
-      <td style="text-align: center;"><strong>DevOps</strong></td>
-      <td style="text-align: center;">
-        <img src="https://img.shields.io/badge/Docker-2496ED?style=for-the-badge&logo=docker&logoColor=white" />
-        <img src="https://img.shields.io/badge/GitHub%20Actions-2088FF?style=for-the-badge&logo=githubactions&logoColor=white" />
-      </td>
-    </tr>
-    <tr>
-      <td style="text-align: center;"><strong>AI/ML</strong></td>
-      <td style="text-align: center;">
-        <img src="https://img.shields.io/badge/Python-3776AB?style=for-the-badge&logo=python&logoColor=white" />
-        <img src="https://img.shields.io/badge/Scikit--learn-F7931E?style=for-the-badge&logo=scikit-learn&logoColor=white" />
-        <img src="https://img.shields.io/badge/Pandas-150458?style=for-the-badge&logo=pandas&logoColor=white" />
-      </td>
-    </tr>
-  </tbody>
-</table>
-
-</div>
-
-
-
-<img src="assets/TechStack.png"/>
-
----
-
-## 📂 Repository Structure
-
-```text
-main
-│
-├── dev
-│   ├── backend
-│   │   ├── feature/...
-│   │   └── hotfix/...
-│   └── frontend
-│       ├── feature/...
-│       └── hotfix/...
-```
----
-
----
-
-## 👥 Team Members
-| Profile               | Name                  | Role                | LinkedIn                                      | GitHub                                   |
-|-----------------------|-----------------------|---------------------|-----------------------------------------------|------------------------------------------|
-| <img src="assets/Saber.jpg" width="130" /> | Sabrina-Gabriel Freeman | Project Manager, System Architect, Data Engineer | [![LinkedIn](https://img.shields.io/badge/LinkedIn-0077B5?style=flat&logo=linkedin)](https://www.linkedin.com/in/sabrina-gabriel-freeman-a57281346) | [![GitHub](https://img.shields.io/badge/GitHub-181717?style=flat&logo=github)](https://github.com/SaberF24) |
-| <img src="assets/Marco.jpg" width="130" /> | Marco Geral | Lead Services & Testing Engineer, DevOps | [![LinkedIn](https://img.shields.io/badge/LinkedIn-0077B5?style=flat&logo=linkedin)](https://www.linkedin.com/in/marco-geral-820b7a355/) | [![GitHub](https://img.shields.io/badge/GitHub-181717?style=flat&logo=github)](https://github.com/Marco-Geral) |
-| <img src="assets/Chisom.jpg" width="130" /> | Chisom Emekpo | Integration & Testing Engineer | [![LinkedIn](https://img.shields.io/badge/LinkedIn-0077B5?style=flat&logo=linkedin)](https://www.linkedin.com/in/chisom-emekpo-39b89827l/) | [![GitHub](https://img.shields.io/badge/GitHub-181717?style=flat&logo=github)](https://github.com/somworld6) |
-| <img src="assets/Vane.jpg" width="130" /> | Vané Abrams | Business Analyst, UI Engineer | [![LinkedIn](https://img.shields.io/badge/LinkedIn-0077B5?style=flat&logo=linkedin)](http://www.linkedin.com/in/vane-abrams–40569b305) | [![GitHub](https://img.shields.io/badge/GitHub-181717?style=flat&logo=github)](https://github.com/vdenise20) |
-| <img src="assets/Capleton.jpg" width="130" /> | Capleton Chapfika | Lead Integration Engineer, DevOps | [![LinkedIn](https://img.shields.io/badge/LinkedIn-0077B5?style=flat&logo=linkedin)](https://www.linkedin.com/in/capletonchapfika/) | [![GitHub](https://img.shields.io/badge/GitHub-181717?style=flat&logo=github)](https://github.com/Capleton11) |
-
----
-
-## ✅ Demo 2 Deliverables (27 June 2025)
-1. **Implemented Use Cases:**   
-   - User registration/login (JWT/OAuth2).✅    
-   - User themes and profile preferences (React + PostgreSQL).✅  
-   - Validation of user input (React + Django validators).✅  
-   - Food listing by businesses (React, Django + Redis).✅  
-   - Browsing food listings (React + Django API, Redis).✅  
-   - Purchase/Request food (React + Django REST, PostgreSQL).✅  
-   - Notifications system (Django + WebSocket, Redis for real-time pub/sub).✅  
-   - Scheduling and Pickup system (React + Django REST, PostgreSQL + Redis caching).✅  
-   - Feedback and Revies system (React + Django REST, PostgreSQL + moderation).✅  
-   - Business Analytics system (Django + Pandas, Scikit-learn for ML predictions, PostgreSQL + Redis).✅  
-
-3. **SRS Document**:  
-   - **📄 [Software Requirements Specification (SRS)](documentation/SRS-V2.md)**  
-   - Introduction
-   - User stories
-   - Use Case Diagrams
-   - Functional Requirements
-   - Service Contracts
-   - Domain Model
-   - Architectural Requirements
-   - Technology Requirements
-
-
-4. **GitHub Hygiene**:  
-We follow a GitFlow-inspired branching strategy to maintain clean and organized version control. The *main* branch holds production-ready code, while all active development takes place in the *dev* branch. From dev, we maintain separate long-lived backend and frontend branches to isolate concerns. Features are developed in *feature/* branches branched off their respective areas, and urgent fixes are handled in *hotfix/* branches. All changes are merged via pull requests with code reviews to ensure stability, consistency, and collaboration across the team.
-
-5. **GitHub Project Board**:
-   - **📊 [GitHub Project Board](https://github.com/orgs/COS301-SE-2025/projects/177/views/2)**  
-
-6. **Demo 2 Video**
-   [Click here!](https://www.canva.com/design/DAGowUskyDY/E8nYEYzEWrMe1D13DkMVFw/watch?utm_content=DAGowUskyDY&utm_campaign=designshare&utm_medium=link2&utm_source=uniquelinks&utlId=h3390ca1771)
-
----
-
-## ✅ Demo 1 Deliverables (28 May 2025)
-1. **Implemented Use Cases:**
-   - User registration/login (JWT/OAuth2).    
-   - User themes and profile preferences (React + PostgreSQL).
-   - Validation of user input (React + Django validators).
-   - Food listing by businesses (React, Django + Redis).
-   - Browsing food listings (React + Django API, Redis).
-   - Purchase/Request food (React + Django REST, PostgreSQL).
-
-2. **SRS Document**:  
-   - **📄 [Software Requirements Specification (SRS)](documentation/SRS.md)**  
-   - Introduction
-   - User stories
-   - Use Case Diagrams
-   - Functional Requirements
-   - Service Contracts
-   - Domain Model
-   - Architectural Requirements
-   - Technology Requirements
-
-
-4. **GitHub Hygiene**:  
-We follow a GitFlow-inspired branching strategy to maintain clean and organized version control. The *main* branch holds production-ready code, while all active development takes place in the *dev* branch. From dev, we maintain separate long-lived backend and frontend branches to isolate concerns. Features are developed in *feature/* branches branched off their respective areas, and urgent fixes are handled in *hotfix/* branches. All changes are merged via pull requests with code reviews to ensure stability, consistency, and collaboration across the team.
-
-<<<<<<< HEAD
-5. **GitHub Project Board**:
-   - **📊 [GitHub Project Board](https://github.com/orgs/COS301-SE-2025/projects/177/views/2)**  
-
-6. **Demo 1 Video**
-=======
-4. **Demo 1 Video**
->>>>>>> b8579d38
-   [Click here!](https://www.canva.com/design/DAGowUskyDY/E8nYEYzEWrMe1D13DkMVFw/watch?utm_content=DAGowUskyDY&utm_campaign=designshare&utm_medium=link2&utm_source=uniquelinks&utlId=h3390ca1771)
-
----
-
-## 📫 Contact Us
- [![Email](https://img.shields.io/badge/Email-swmguild@gmail.com-D14836?logo=gmail)](mailto:swmguild@gmail.com)
-
+
+<img src="assets/LOGO_WITH_SWMG_AND_GENDAC.png"/>
+
+## *"Reducing Food Waste Through Technology"* 🍎♻️
+
+---
+
+<div align="center">
+
+[![Build Status](https://img.shields.io/github/actions/workflow/status/COS301-SE-2025/Save-n-Bite/build.yml?style=for-the-badge&color=green&label=Build)](https://github.com/COS301-SE-2025/Save-n-Bite/actions)
+[![Coverage](https://img.shields.io/coveralls/github/COS301-SE-2025/Save-n-Bite/main?style=for-the-badge&color=9cf)](https://coveralls.io/github/COS301-SE-2025/Save-n-Bite?branch=main)
+[![Issues](https://img.shields.io/github/issues/COS301-SE-2025/Save-n-Bite?style=for-the-badge&color=red)](https://github.com/COS301-SE-2025/Save-n-Bite/issues)
+
+[![Last Commit](https://img.shields.io/github/last-commit/COS301-SE-2025/Save-n-Bite?style=for-the-badge&color=blue)](https://github.com/COS301-SE-2025/Save-n-Bite/commits)
+[![Repo Size](https://img.shields.io/github/repo-size/COS301-SE-2025/Save-n-Bite?style=for-the-badge&color=blueviolet)](https://github.com/COS301-SE-2025/Save-n-Bite)
+[![PRs](https://img.shields.io/github/issues-pr/COS301-SE-2025/Save-n-Bite?style=for-the-badge&color=ff69b4)](https://github.com/COS301-SE-2025/Save-n-Bite/pulls)
+
+[![Languages](https://img.shields.io/github/languages/count/COS301-SE-2025/Save-n-Bite?style=for-the-badge&color=orange)](https://github.com/COS301-SE-2025/Save-n-Bite)
+[![Top Language](https://img.shields.io/github/languages/top/COS301-SE-2025/Save-n-Bite?style=for-the-badge&logo=react&label=React&color=61DAFB)](https://github.com/COS301-SE-2025/Save-n-Bite)
+[![Contributors](https://img.shields.io/github/contributors/COS301-SE-2025/Save-n-Bite?style=for-the-badge&color=success)](https://github.com/COS301-SE-2025/Save-n-Bite/graphs/contributors)
+
+[![Commit Activity](https://img.shields.io/github/commit-activity/w/COS301-SE-2025/Save-n-Bite?style=for-the-badge&color=yellow)](https://github.com/COS301-SE-2025/Save-n-Bite/commits)
+
+</div>
+
+## 📌 Project Description
+**Save n Bite** is a digital platform connecting commercial food providers with individuals and organizations in need with the goal of combating food waste and hunger in South Africa using technology-driven solutions and community collaboration.✊
+
+Key features:  
+- **AI-driven surplus prediction** for optimal food redistribution.  
+- **Real-time inventory** and **secure verification** for users/businesses.  
+- **Gamification** through rewards for donors and a digital garden for users.  
+- **Impact dashboard** tracking meals saved and CO₂ reduction.  
+
+**Pilot Phase:** Launching at the University of Pretoria.  
+
+---
+
+## 🛠️ Tech Stack
+<div align="center">
+
+<table>
+  <thead>
+    <tr>
+      <th style="text-align: center;">Category</th>
+      <th style="text-align: center;">Technologies</th>
+    </tr>
+  </thead>
+  <tbody>
+    <tr>
+      <td style="text-align: center;"><strong>Frontend</strong></td>
+      <td style="text-align: center;">
+        <img src="https://img.shields.io/badge/React-61DAFB?style=for-the-badge&logo=react&logoColor=black" />
+      </td>
+    </tr>
+    <tr>
+      <td style="text-align: center;"><strong>Backend</strong></td>
+      <td style="text-align: center;">
+        <img src="https://img.shields.io/badge/Django-092E20?style=for-the-badge&logo=django&logoColor=white" />
+        <img src="https://img.shields.io/badge/DRF-ff1709?style=for-the-badge&logo=django&logoColor=white" />
+        <img src="https://img.shields.io/badge/JWT-000000?style=for-the-badge&logo=jsonwebtokens&logoColor=white" />
+      </td>
+    </tr>
+    <tr>
+      <td style="text-align: center;"><strong>Database</strong></td>
+      <td style="text-align: center;">
+        <img src="https://img.shields.io/badge/PostgreSQL-336791?style=for-the-badge&logo=postgresql&logoColor=white" />
+        <img src="https://img.shields.io/badge/Redis-DC382D?style=for-the-badge&logo=redis&logoColor=white" />
+      </td>
+    </tr>
+    <tr>
+      <td style="text-align: center;"><strong>Cloud</strong></td>
+      <td style="text-align: center;">
+        <img src="https://img.shields.io/badge/Azure-0078D4?style=for-the-badge&logo=microsoftazure&logoColor=white" />
+      </td>
+    </tr>
+    <tr>
+      <td style="text-align: center;"><strong>DevOps</strong></td>
+      <td style="text-align: center;">
+        <img src="https://img.shields.io/badge/Docker-2496ED?style=for-the-badge&logo=docker&logoColor=white" />
+        <img src="https://img.shields.io/badge/GitHub%20Actions-2088FF?style=for-the-badge&logo=githubactions&logoColor=white" />
+      </td>
+    </tr>
+    <tr>
+      <td style="text-align: center;"><strong>AI/ML</strong></td>
+      <td style="text-align: center;">
+        <img src="https://img.shields.io/badge/Python-3776AB?style=for-the-badge&logo=python&logoColor=white" />
+        <img src="https://img.shields.io/badge/Scikit--learn-F7931E?style=for-the-badge&logo=scikit-learn&logoColor=white" />
+        <img src="https://img.shields.io/badge/Pandas-150458?style=for-the-badge&logo=pandas&logoColor=white" />
+      </td>
+    </tr>
+  </tbody>
+</table>
+
+</div>
+
+
+
+<img src="assets/TechStack.png"/>
+
+---
+
+## 📂 Repository Structure
+
+```text
+main
+│
+├── dev
+│   ├── backend
+│   │   ├── feature/...
+│   │   └── hotfix/...
+│   └── frontend
+│       ├── feature/...
+│       └── hotfix/...
+```
+---
+
+---
+
+## 👥 Team Members
+| Profile               | Name                  | Role                | LinkedIn                                      | GitHub                                   |
+|-----------------------|-----------------------|---------------------|-----------------------------------------------|------------------------------------------|
+| <img src="assets/Saber.jpg" width="130" /> | Sabrina-Gabriel Freeman | Project Manager, System Architect, Data Engineer | [![LinkedIn](https://img.shields.io/badge/LinkedIn-0077B5?style=flat&logo=linkedin)](https://www.linkedin.com/in/sabrina-gabriel-freeman-a57281346) | [![GitHub](https://img.shields.io/badge/GitHub-181717?style=flat&logo=github)](https://github.com/SaberF24) |
+| <img src="assets/Marco.jpg" width="130" /> | Marco Geral | Lead Services & Testing Engineer, DevOps | [![LinkedIn](https://img.shields.io/badge/LinkedIn-0077B5?style=flat&logo=linkedin)](https://www.linkedin.com/in/marco-geral-820b7a355/) | [![GitHub](https://img.shields.io/badge/GitHub-181717?style=flat&logo=github)](https://github.com/Marco-Geral) |
+| <img src="assets/Chisom.jpg" width="130" /> | Chisom Emekpo | Integration & Testing Engineer | [![LinkedIn](https://img.shields.io/badge/LinkedIn-0077B5?style=flat&logo=linkedin)](https://www.linkedin.com/in/chisom-emekpo-39b89827l/) | [![GitHub](https://img.shields.io/badge/GitHub-181717?style=flat&logo=github)](https://github.com/somworld6) |
+| <img src="assets/Vane.jpg" width="130" /> | Vané Abrams | Business Analyst, UI Engineer | [![LinkedIn](https://img.shields.io/badge/LinkedIn-0077B5?style=flat&logo=linkedin)](http://www.linkedin.com/in/vane-abrams–40569b305) | [![GitHub](https://img.shields.io/badge/GitHub-181717?style=flat&logo=github)](https://github.com/vdenise20) |
+| <img src="assets/Capleton.jpg" width="130" /> | Capleton Chapfika | Lead Integration Engineer, DevOps | [![LinkedIn](https://img.shields.io/badge/LinkedIn-0077B5?style=flat&logo=linkedin)](https://www.linkedin.com/in/capletonchapfika/) | [![GitHub](https://img.shields.io/badge/GitHub-181717?style=flat&logo=github)](https://github.com/Capleton11) |
+
+---
+
+## ✅ Demo 2 Deliverables (27 June 2025)
+1. **Implemented Use Cases:**   
+   - User registration/login (JWT/OAuth2).✅    
+   - User themes and profile preferences (React + PostgreSQL).✅  
+   - Validation of user input (React + Django validators).✅  
+   - Food listing by businesses (React, Django + Redis).✅  
+   - Browsing food listings (React + Django API, Redis).✅  
+   - Purchase/Request food (React + Django REST, PostgreSQL).✅  
+   - Notifications system (Django + WebSocket, Redis for real-time pub/sub).✅  
+   - Scheduling and Pickup system (React + Django REST, PostgreSQL + Redis caching).✅  
+   - Feedback and Revies system (React + Django REST, PostgreSQL + moderation).✅  
+   - Business Analytics system (Django + Pandas, Scikit-learn for ML predictions, PostgreSQL + Redis).✅  
+
+3. **SRS Document**:  
+   - **📄 [Software Requirements Specification (SRS)](documentation/SRS-V2.md)**  
+   - Introduction
+   - User stories
+   - Use Case Diagrams
+   - Functional Requirements
+   - Service Contracts
+   - Domain Model
+   - Architectural Requirements
+   - Technology Requirements
+
+
+4. **GitHub Hygiene**:  
+We follow a GitFlow-inspired branching strategy to maintain clean and organized version control. The *main* branch holds production-ready code, while all active development takes place in the *dev* branch. From dev, we maintain separate long-lived backend and frontend branches to isolate concerns. Features are developed in *feature/* branches branched off their respective areas, and urgent fixes are handled in *hotfix/* branches. All changes are merged via pull requests with code reviews to ensure stability, consistency, and collaboration across the team.
+
+5. **GitHub Project Board**:
+   - **📊 [GitHub Project Board](https://github.com/orgs/COS301-SE-2025/projects/177/views/2)**  
+
+6. **Demo 2 Video**
+   [Click here!](https://www.canva.com/design/DAGowUskyDY/E8nYEYzEWrMe1D13DkMVFw/watch?utm_content=DAGowUskyDY&utm_campaign=designshare&utm_medium=link2&utm_source=uniquelinks&utlId=h3390ca1771)
+
+---
+
+## ✅ Demo 1 Deliverables (28 May 2025)
+1. **Implemented Use Cases:**
+   - User registration/login (JWT/OAuth2).    
+   - User themes and profile preferences (React + PostgreSQL).
+   - Validation of user input (React + Django validators).
+   - Food listing by businesses (React, Django + Redis).
+   - Browsing food listings (React + Django API, Redis).
+   - Purchase/Request food (React + Django REST, PostgreSQL).
+
+2. **SRS Document**:  
+   - **📄 [Software Requirements Specification (SRS)](documentation/SRS.md)**  
+   - Introduction
+   - User stories
+   - Use Case Diagrams
+   - Functional Requirements
+   - Service Contracts
+   - Domain Model
+   - Architectural Requirements
+   - Technology Requirements
+
+
+4. **GitHub Hygiene**:  
+We follow a GitFlow-inspired branching strategy to maintain clean and organized version control. The *main* branch holds production-ready code, while all active development takes place in the *dev* branch. From dev, we maintain separate long-lived backend and frontend branches to isolate concerns. Features are developed in *feature/* branches branched off their respective areas, and urgent fixes are handled in *hotfix/* branches. All changes are merged via pull requests with code reviews to ensure stability, consistency, and collaboration across the team.
+
+
+5. **GitHub Project Board**:
+   - **📊 [GitHub Project Board](https://github.com/orgs/COS301-SE-2025/projects/177/views/2)**  
+
+6. **Demo 1 Video**
+
+   [Click here!](https://www.canva.com/design/DAGowUskyDY/E8nYEYzEWrMe1D13DkMVFw/watch?utm_content=DAGowUskyDY&utm_campaign=designshare&utm_medium=link2&utm_source=uniquelinks&utlId=h3390ca1771)
+
+---
+
+## 📫 Contact Us
+ [![Email](https://img.shields.io/badge/Email-swmguild@gmail.com-D14836?logo=gmail)](mailto:swmguild@gmail.com)
+